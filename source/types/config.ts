--- conflicted
+++ resolved
@@ -100,15 +100,10 @@
 	lastUpdateCheck?: number;
 	selectedTheme?: ThemePreset;
 	trustedDirectories?: string[];
-<<<<<<< HEAD
-	streamingEnabled?: boolean;
-
 	// Structured task planning settings
 	planning?: {
 		enabled?: boolean;
 		maxTasksPerPlan?: number;
 	};
-=======
 	debuggingEnabled?: boolean;
->>>>>>> 7e710f5c
 }