import ErrorMessage from '@/components/error-message';
import InfoMessage from '@/components/info-message';
import SuccessMessage from '@/components/success-message';
import WarningMessage from '@/components/warning-message';
import type {MessageType} from '@/types/index';
<<<<<<< HEAD
import React from 'react';
=======
// Import logging utilities with dependency injection pattern
import {
	withNewCorrelationContext,
	generateCorrelationId,
	startMetrics,
	endMetrics,
	calculateMemoryDelta,
	formatMemoryUsage,
} from '@/utils/logging';
import {createErrorInfo} from '@/utils/error-formatter';
>>>>>>> beb64008

// Global message queue function - will be set by App component
let globalAddToChatQueue: ((component: React.ReactNode) => void) | null = null;
let componentKeyCounter = 0;

// Get logger instance to avoid circular dependencies
import {getLogger} from '@/utils/logging';
const logger = getLogger();

// Set the global chat queue function
export function setGlobalMessageQueue(
	addToChatQueue: (component: React.ReactNode) => void,
) {
	logger.info('Global message queue initialized', {
		hasPreviousQueue: !!globalAddToChatQueue,
	});
	globalAddToChatQueue = addToChatQueue;
}

// Helper function to generate stable keys
function getNextKey(): string {
	componentKeyCounter++;
	return `global-msg-${componentKeyCounter}`;
}

// Enhanced message metadata for tracking and debugging
export interface MessageMetadata {
	id: string;
	type: MessageType;
	timestamp: string;
	correlationId?: string;
	duration?: number;
	source?: string;
	context?: Record<string, unknown>;
	performanceMetrics?: {
		duration: number;
		memoryDelta: number;
	};
}

// Message queue statistics for monitoring
export interface MessageQueueStats {
	totalMessages: number;
	messagesByType: Record<MessageType, number>;
	averageRenderTime: number;
	lastMessageTime: string;
	errorsLogged: number;
}

// Global message statistics
let messageStats: MessageQueueStats = {
	totalMessages: 0,
	messagesByType: {
		info: 0,
		success: 0,
		warning: 0,
		error: 0,
	},
	averageRenderTime: 0,
	lastMessageTime: '',
	errorsLogged: 0,
};

// Add a React component directly to the queue
export function addToMessageQueue(component: React.ReactNode) {
	if (!globalAddToChatQueue) {
		console.log('[message-queue] Queue not available, component not added');
		return;
	}
	globalAddToChatQueue(component);
}

// Add typed message to chat queue (internal helper) with enhanced logging and metadata
function addTypedMessage(
	type: MessageType,
	message: string,
	hideBox: boolean = true,
	options?: {
		correlationId?: string;
		source?: string;
		context?: Record<string, unknown>;
		error?: unknown;
	},
) {
	const correlationId = options?.correlationId || generateCorrelationId();
	const metrics = startMetrics();
	const timestamp = new Date().toISOString();

	return withNewCorrelationContext(() => {
		// Log the message to structured logging system
		logger[
			type === 'error'
				? 'error'
				: type === 'warning'
				? 'warn'
				: type === 'success'
				? 'info'
				: 'info'
		](`Message queued: ${type.toUpperCase()}`, {
			messageType: type,
			message: message.substring(0, 200), // Truncate long messages for logs
			hideBox,
			source: options?.source || 'unknown',
			context: options?.context,
			correlationId,
			hasGlobalQueue: !!globalAddToChatQueue,
			messageId: `msg-${componentKeyCounter + 1}`,
		});

		// Log error details if provided
		if (options?.error && type === 'error') {
			const errorInfo = createErrorInfo(
				options.error,
				options.context,
				correlationId,
			);
			logger.error('Message queue error details', {
				errorInfo,
				correlationId,
			});
		}

		// Update statistics
		messageStats.totalMessages++;
		messageStats.messagesByType[type]++;
		messageStats.lastMessageTime = timestamp;
		if (type === 'error') {
			messageStats.errorsLogged++;
		}

		// Fallback to structured logging if queue not available
		if (!globalAddToChatQueue) {
			logger.warn(
				'Message queue not available, using structured logging fallback',
				{
					messageType: type,
					message: message.substring(0, 100),
					correlationId,
				},
			);

			// Use structured logging instead of console
			if (type === 'error') {
				logger.error(message, {
					correlationId,
					source: 'message-queue-fallback',
				});
			} else if (type === 'warning') {
				logger.warn(message, {correlationId, source: 'message-queue-fallback'});
			} else {
				logger.info(message, {correlationId, source: 'message-queue-fallback'});
			}
			return;
		}

		const key = getNextKey();
		let component: React.ReactNode;

		switch (type) {
			case 'error':
				component = (
					<ErrorMessage key={key} message={message} hideBox={hideBox} />
				);
				break;
			case 'success':
				component = (
					<SuccessMessage key={key} message={message} hideBox={hideBox} />
				);
				break;
			case 'warning':
				component = (
					<WarningMessage key={key} message={message} hideBox={hideBox} />
				);
				break;
			case 'info':
			default:
				component = (
					<InfoMessage key={key} message={message} hideBox={hideBox} />
				);
				break;
		}

		// Track performance metrics
		const finalMetrics = endMetrics(metrics);
		const memoryDelta = calculateMemoryDelta(
			metrics.memoryUsage!,
			finalMetrics.memoryUsage!,
		);

		logger.debug('Message component created', {
			messageType: type,
			componentKey: key,
			renderTime: `${finalMetrics.duration.toFixed(2)}ms`,
			memoryDelta: formatMemoryUsage(
				memoryDelta as unknown as NodeJS.MemoryUsage,
			),
			correlationId,
		});

		// Add to global queue
		globalAddToChatQueue(component);
	}, correlationId);
}

// Enhanced convenience functions with additional context
export function logInfo(
	message: string,
	hideBox: boolean = true,
	options?: {
		source?: string;
		context?: Record<string, any>;
		correlationId?: string;
	},
) {
	addTypedMessage('info', message, hideBox, {
		...options,
		source: options?.source || 'logInfo',
	});
}

export function logError(
	message: string,
	hideBox: boolean = true,
	options?: {
		source?: string;
		context?: Record<string, any>;
		correlationId?: string;
		error?: unknown;
	},
) {
	addTypedMessage('error', message, hideBox, {
		...options,
		source: options?.source || 'logError',
	});
}

export function logSuccess(
	message: string,
	hideBox: boolean = true,
	options?: {
		source?: string;
		context?: Record<string, any>;
		correlationId?: string;
	},
) {
	addTypedMessage('success', message, hideBox, {
		...options,
		source: options?.source || 'logSuccess',
	});
}

export function logWarning(
	message: string,
	hideBox: boolean = true,
	options?: {
		source?: string;
		context?: Record<string, any>;
		correlationId?: string;
	},
) {
	addTypedMessage('warning', message, hideBox, {
		...options,
		source: options?.source || 'logWarning',
	});
}

// Specialized logging functions for common scenarios
export function logApiCall(
	method: string,
	url: string,
	statusCode: number,
	duration: number,
	options?: {
		requestSize?: number;
		responseSize?: number;
		correlationId?: string;
	},
) {
	const correlationId = options?.correlationId || generateCorrelationId();

	withNewCorrelationContext(() => {
		if (statusCode >= 400) {
			logError(`API ${method} ${url} failed (${statusCode})`, false, {
				source: 'api-call',
				correlationId,
				context: {
					method,
					url,
					statusCode,
					duration: `${duration}ms`,
					requestSize: options?.requestSize,
					responseSize: options?.responseSize,
				},
			});
		} else {
			logInfo(`API ${method} ${url} completed (${statusCode})`, true, {
				source: 'api-call',
				correlationId,
				context: {
					method,
					url,
					statusCode,
					duration: `${duration}ms`,
					requestSize: options?.requestSize,
					responseSize: options?.responseSize,
				},
			});
		}
	}, correlationId);
}

export function logToolExecution(
	toolName: string,
	status: 'started' | 'completed' | 'failed',
	duration?: number,
	options?: {
		correlationId?: string;
		error?: unknown;
		context?: Record<string, any>;
	},
) {
	const correlationId = options?.correlationId || generateCorrelationId();
	const context = {
		toolName,
		status,
		duration: duration ? `${duration}ms` : undefined,
		...options?.context,
	};

	switch (status) {
		case 'started':
			logInfo(`Tool execution started: ${toolName}`, true, {
				source: 'tool-execution',
				correlationId,
				context,
			});
			break;
		case 'completed':
			logSuccess(`Tool execution completed: ${toolName}`, true, {
				source: 'tool-execution',
				correlationId,
				context,
			});
			break;
		case 'failed':
			logError(`Tool execution failed: ${toolName}`, false, {
				source: 'tool-execution',
				correlationId,
				context,
				error: options?.error,
			});
			break;
	}
}

export function logUserAction(
	action: string,
	details?: Record<string, any>,
	options?: {
		correlationId?: string;
	},
) {
	logInfo(`User action: ${action}`, true, {
		source: 'user-action',
		correlationId: options?.correlationId,
		context: {
			action,
			...details,
		},
	});
}

// Get current message queue statistics
export function getMessageQueueStats(): MessageQueueStats {
	return {...messageStats};
}

// Reset message queue statistics
export function resetMessageQueueStats() {
	messageStats = {
		totalMessages: 0,
		messagesByType: {
			info: 0,
			success: 0,
			warning: 0,
			error: 0,
		},
		averageRenderTime: 0,
		lastMessageTime: '',
		errorsLogged: 0,
	};

	logger.info('Message queue statistics reset', {
		correlationId: generateCorrelationId(),
	});
}

// Log current message queue statistics
export function logMessageQueueStats() {
	logger.info('Message queue statistics', {
		stats: messageStats,
		correlationId: generateCorrelationId(),
	});
}

// Enhanced message queue health check
export function checkMessageQueueHealth(): {
	isHealthy: boolean;
	issues: string[];
	stats: MessageQueueStats;
} {
	const issues: string[] = [];

	// Check if queue is initialized
	if (!globalAddToChatQueue) {
		issues.push('Global message queue not initialized');
	}

	// Check error rate
	const errorRate =
		messageStats.totalMessages > 0
			? (messageStats.errorsLogged / messageStats.totalMessages) * 100
			: 0;

	if (errorRate > 20) {
		// More than 20% errors is concerning
		issues.push(`High error rate: ${errorRate.toFixed(1)}%`);
	}

	// Check if messages are being processed
	if (messageStats.lastMessageTime) {
		const lastMessageAge =
			Date.now() - new Date(messageStats.lastMessageTime).getTime();
		const fiveMinutes = 5 * 60 * 1000;

		if (lastMessageAge > fiveMinutes && messageStats.totalMessages > 0) {
			issues.push(
				`No messages for ${Math.round(lastMessageAge / 60000)} minutes`,
			);
		}
	}

	const isHealthy = issues.length === 0;

	logger.debug('Message queue health check', {
		isHealthy,
		issues,
		stats: messageStats,
		correlationId: generateCorrelationId(),
	});

	return {
		isHealthy,
		issues,
		stats: messageStats,
	};
}<|MERGE_RESOLUTION|>--- conflicted
+++ resolved
@@ -3,20 +3,17 @@
 import SuccessMessage from '@/components/success-message';
 import WarningMessage from '@/components/warning-message';
 import type {MessageType} from '@/types/index';
-<<<<<<< HEAD
-import React from 'react';
-=======
+import {createErrorInfo} from '@/utils/error-formatter';
 // Import logging utilities with dependency injection pattern
 import {
-	withNewCorrelationContext,
+	calculateMemoryDelta,
+	endMetrics,
+	formatMemoryUsage,
 	generateCorrelationId,
 	startMetrics,
-	endMetrics,
-	calculateMemoryDelta,
-	formatMemoryUsage,
+	withNewCorrelationContext,
 } from '@/utils/logging';
-import {createErrorInfo} from '@/utils/error-formatter';
->>>>>>> beb64008
+import React from 'react';
 
 // Global message queue function - will be set by App component
 let globalAddToChatQueue: ((component: React.ReactNode) => void) | null = null;
@@ -111,10 +108,10 @@
 			type === 'error'
 				? 'error'
 				: type === 'warning'
-				? 'warn'
-				: type === 'success'
-				? 'info'
-				: 'info'
+					? 'warn'
+					: type === 'success'
+						? 'info'
+						: 'info'
 		](`Message queued: ${type.toUpperCase()}`, {
 			messageType: type,
 			message: message.substring(0, 200), // Truncate long messages for logs
