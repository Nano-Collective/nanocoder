--- conflicted
+++ resolved
@@ -3,13 +3,10 @@
  */
 
 import {randomUUID} from 'crypto';
-<<<<<<< HEAD
 import {readFile} from 'node:fs/promises';
-=======
 import * as fs from 'fs';
 import {formatError} from '@/utils/error-formatter';
 import {getLogger} from '@/utils/logging';
->>>>>>> 951edaf8
 import {WebSocket, WebSocketServer} from 'ws';
 import {
 	AssistantMessage,
