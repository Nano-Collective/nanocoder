--- conflicted
+++ resolved
@@ -1,12 +1,5 @@
 import {existsSync} from 'fs';
-<<<<<<< HEAD
 import * as path from 'path';
-=======
-import {FileSnapshotService} from './file-snapshot';
-import {validateCheckpointName} from '@/utils/checkpoint-utils';
-import {logWarning} from '@/utils/message-queue';
-import type {Message} from '@/types/core';
->>>>>>> beb64008
 import type {
 	CheckpointConversation,
 	CheckpointData,
@@ -17,6 +10,7 @@
 } from '@/types/checkpoint';
 import type {Message} from '@/types/core';
 import {validateCheckpointName} from '@/utils/checkpoint-utils';
+import {logWarning} from '@/utils/message-queue';
 import * as fs from 'fs/promises';
 import {FileSnapshotService} from './file-snapshot';
 
