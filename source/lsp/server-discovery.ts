/**
 * Language Server Auto-Discovery
 * Detects installed language servers on the system
 */

import {execSync, spawn} from 'child_process';
import {existsSync} from 'fs';
import {join} from 'path';
import type {LSPServerConfig} from './lsp-client';

interface LanguageServerDefinition {
	name: string;
	command: string;
	args: string[];
	languages: string[];
	checkCommand?: string; // Command to verify installation
	verificationMethod?: 'version' | 'lsp' | 'none'; // New verification method
	installHint?: string;
}

/**
 * Known language servers and their configurations
 */
const KNOWN_SERVERS: LanguageServerDefinition[] = [
	// TypeScript/JavaScript
	{
		name: 'typescript-language-server',
		command: 'typescript-language-server',
		args: ['--stdio'],
		languages: ['ts', 'tsx', 'js', 'jsx', 'mjs', 'cjs'],
		checkCommand: 'typescript-language-server --version',
		verificationMethod: 'version',
		installHint: 'npm install -g typescript-language-server typescript',
	},
	// Python - Pyright (preferred)
	{
		name: 'pyright',
		command: 'pyright-langserver',
		args: ['--stdio'],
		languages: ['py', 'pyi'],
		checkCommand: 'pyright-langserver --version',
		verificationMethod: 'lsp',
		installHint: 'npm install -g pyright',
	},
	// Python - pylsp (alternative)
	{
		name: 'pylsp',
		command: 'pylsp',
		args: [],
		languages: ['py', 'pyi'],
		checkCommand: 'pylsp --version',
		verificationMethod: 'version',
		installHint: 'pip install python-lsp-server',
	},
	// Rust
	{
		name: 'rust-analyzer',
		command: 'rust-analyzer',
		args: [],
		languages: ['rs'],
		checkCommand: 'rust-analyzer --version',
		verificationMethod: 'version',
		installHint: 'rustup component add rust-analyzer',
	},
	// Go
	{
		name: 'gopls',
		command: 'gopls',
		args: ['serve'],
		languages: ['go'],
		checkCommand: 'gopls version',
		verificationMethod: 'version',
		installHint: 'go install golang.org/x/tools/gopls@latest',
	},
	// C/C++
	{
		name: 'clangd',
		command: 'clangd',
		args: ['--background-index'],
		languages: ['c', 'cpp', 'cc', 'cxx', 'h', 'hpp', 'hxx'],
		checkCommand: 'clangd --version',
		verificationMethod: 'version',
		installHint: 'Install via system package manager (apt, brew, etc.)',
	},
	// JSON
	{
		name: 'vscode-json-languageserver',
		command: 'vscode-json-language-server',
		args: ['--stdio'],
		languages: ['json', 'jsonc'],
		checkCommand: 'vscode-json-language-server --version',
		verificationMethod: 'lsp',
		installHint: 'npm install -g vscode-langservers-extracted',
	},
	// HTML
	{
		name: 'vscode-html-languageserver',
		command: 'vscode-html-language-server',
		args: ['--stdio'],
		languages: ['html', 'htm'],
		checkCommand: 'vscode-html-language-server --version',
		verificationMethod: 'lsp',
		installHint: 'npm install -g vscode-langservers-extracted',
	},
	// CSS
	{
		name: 'vscode-css-languageserver',
		command: 'vscode-css-language-server',
		args: ['--stdio'],
		languages: ['css', 'scss', 'less'],
		checkCommand: 'vscode-css-language-server --version',
		verificationMethod: 'lsp',
		installHint: 'npm install -g vscode-langservers-extracted',
	},
	// YAML
	{
		name: 'yaml-language-server',
		command: 'yaml-language-server',
		args: ['--stdio'],
		languages: ['yaml', 'yml'],
		checkCommand: 'yaml-language-server --version',
		verificationMethod: 'lsp',
		installHint: 'npm install -g yaml-language-server',
	},
	// Bash/Shell
	{
		name: 'bash-language-server',
		command: 'bash-language-server',
		args: ['start'],
		languages: ['sh', 'bash', 'zsh'],
		checkCommand: 'bash-language-server --version',
		verificationMethod: 'version',
		installHint: 'npm install -g bash-language-server',
	},
	// Lua
	{
		name: 'lua-language-server',
		command: 'lua-language-server',
		args: [],
		languages: ['lua'],
		checkCommand: 'lua-language-server --version',
		verificationMethod: 'version',
		installHint: 'Install from https://github.com/LuaLS/lua-language-server',
	},

	//markdown
	{
		name: 'vscode-markdown-language-server',
		command: 'vscode-mdx-language-server',
		args: ['--stdio'],
		languages: ['md', 'markdown', 'mdx'],
		checkCommand: 'vscode-mdx-language-server --version',
		verificationMethod: 'lsp',
		installHint:
			'npm install -g @microsoft/vscode-mdx-language-server or vscode-langservers-extracted',
	},
	{
		name: 'marksman',
		command: 'marksman',
		args: ['server'],
		languages: ['md', 'markdown'],
		checkCommand: 'marksman --version',
		verificationMethod: 'version',
		installHint:
			'npm install -g marksman or download from https://github.com/artempyanykh/marksman/releases',
	},
<<<<<<< HEAD

	//graphql
	{
		name: 'graphql-lsp-server',
		command: 'graphql-lsp',
		args: ['server -s'],
		languages: ['graphql', 'gql'],
		checkCommand: 'graphql-lsp --version',
		verificationMethod: 'version',
		installHint: 'npm install -g @graphql-tools/lsp-server',
	},
	{
		name: 'graphql-language-server-cli',
		command: 'graphql-lsp',
		args: ['server', '--stdio'],
		languages: ['graphql', 'gql'],
		checkCommand: 'graphql-lsp --version',
		verificationMethod: 'version',
		installHint: 'npm install -g graphql-language-service-cli',
=======
	{
		name: 'docker-language',
		command: 'docker-langserver',
		args: ['--stdio'],
		languages: ['dockerfile'],
		checkCommand: 'docker-langserver --version',
		verificationMethod: 'version',
		installHint:
			'npm install -g docker-langserver or https://github.com/rcjsuen/dockerfile-language-server-nodejs',
	},
	{
		name: 'docker-compose-language',
		command: 'yaml-language-server',
		args: ['--stdio'],
		languages: ['yaml', 'yml', 'docker-compose'],
		checkCommand: 'yaml-language-server --version',
		verificationMethod: 'version',
		installHint: 'npm install -g yaml-language-server',
>>>>>>> dc05d37c
	},
];

/**
 * Check if a command is available in PATH or locally in node_modules
 * Returns the path to use, or null if not found
 */
function findCommand(command: string): string | null {
	// First check PATH
	try {
		execSync(`which ${command}`, {stdio: 'ignore'});
		return command;
	} catch {
		// Not in PATH
	}

	// Check local node_modules/.bin
	const localBinPath = join(process.cwd(), 'node_modules', '.bin', command);
	if (existsSync(localBinPath)) {
		return localBinPath;
	}

	return null;
}

/**
 * Check if a command works by running a check command
 */
function verifyServer(checkCommand: string): boolean {
	try {
		execSync(checkCommand, {stdio: 'ignore', timeout: 5000});
		return true;
	} catch {
		return false;
	}
}

/**
 * Verify an LSP server by attempting to start it with its required LSP arguments
 * and confirming that the process spawns successfully without immediate errors.
 */
function verifyLSPServerWithCommunication(
	command: string,
	args: string[],
): Promise<boolean> {
	return new Promise(resolve => {
		const child = spawn(command, args, {stdio: ['pipe', 'pipe', 'pipe']});

		// Set a timeout to prevent the process from hanging indefinitely
		const timeout = setTimeout(() => {
			child.kill();
			resolve(false);
		}, 2000);

		// Listen for errors during startup (e.g., command not found)
		child.on('error', () => {
			clearTimeout(timeout);
			child.kill();
			resolve(false);
		});

		// If the process spawns successfully, we consider it valid.
		// We can then kill it immediately.
		child.on('spawn', () => {
			clearTimeout(timeout);
			child.kill(); // Clean up the successfully spawned process
			resolve(true);
		});

		// Handle cases where the process exits very quickly (either success or failure)
		child.on('exit', _code => {
			clearTimeout(timeout);
			// A clean exit can also indicate success for some servers
			// However, for LSP servers waiting for input, an immediate exit is often a failure
			// The 'spawn' event is a more reliable indicator for our purpose
		});
	});
}

/**
 * Discover all installed language servers
 */
export async function discoverLanguageServers(): Promise<LSPServerConfig[]> {
	const discovered: LSPServerConfig[] = [];
	const coveredLanguages = new Set<string>();

	for (const server of KNOWN_SERVERS) {
		// Skip if we already have a server for all of this server's languages
		const hasNewLanguages = server.languages.some(
			lang => !coveredLanguages.has(lang),
		);
		if (!hasNewLanguages) continue;

		// Check if command exists (in PATH or local node_modules)
		const commandPath = findCommand(server.command);
		if (!commandPath) continue;

		// Verify server works based on verification method
		// Use the resolved command path for verification
		const verificationMethod = server.verificationMethod || 'version';

		let verified = true;
		switch (verificationMethod) {
			case 'version':
				// Use the existing check command approach
				if (server.checkCommand) {
					const checkCmd = server.checkCommand.replace(
						server.command,
						commandPath,
					);
					verified = verifyServer(checkCmd);
				}
				break;

			case 'lsp':
				// Use the new LSP verification approach
				verified = await verifyLSPServerWithCommunication(
					commandPath,
					server.args,
				);
				break;

			case 'none':
				// Skip verification, only check if command exists
				break;
		}

		if (!verified) continue;

		// Add to discovered servers with resolved command path
		discovered.push({
			name: server.name,
			command: commandPath,
			args: server.args,
			languages: server.languages,
		});

		// Mark languages as covered
		for (const lang of server.languages) {
			coveredLanguages.add(lang);
		}
	}

	return discovered;
}

/**
 * Get language server config for a specific file extension
 */
export function getServerForLanguage(
	servers: LSPServerConfig[],
	extension: string,
): LSPServerConfig | undefined {
	const ext = extension.startsWith('.') ? extension.slice(1) : extension;
	return servers.find(server => server.languages.includes(ext));
}

/**
 * Get the file extension to LSP language ID mapping
 */
export function getLanguageId(extension: string): string {
	const ext = extension.startsWith('.') ? extension.slice(1) : extension;

	const languageMap: Record<string, string> = {
		ts: 'typescript',
		tsx: 'typescriptreact',
		js: 'javascript',
		jsx: 'javascriptreact',
		mjs: 'javascript',
		cjs: 'javascript',
		py: 'python',
		pyi: 'python',
		rs: 'rust',
		go: 'go',
		c: 'c',
		cpp: 'cpp',
		cc: 'cpp',
		cxx: 'cpp',
		h: 'c',
		hpp: 'cpp',
		hxx: 'cpp',
		json: 'json',
		jsonc: 'jsonc',
		html: 'html',
		htm: 'html',
		css: 'css',
		scss: 'scss',
		less: 'less',
		yaml: 'yaml',
		yml: 'yaml',
		sh: 'shellscript',
		bash: 'shellscript',
		zsh: 'shellscript',
		lua: 'lua',
		md: 'markdown',
		markdown: 'markdown',
		mdx: 'markdown',
		toml: 'toml',
		xml: 'xml',
		sql: 'sql',
		java: 'java',
		kt: 'kotlin',
		swift: 'swift',
		rb: 'ruby',
		php: 'php',
<<<<<<< HEAD
		graphql: 'graphql',
		gql: 'graphql',
=======
		dockerfile: 'dockerfile',
>>>>>>> dc05d37c
	};

	return languageMap[ext] || ext;
}

/**
 * Get install hints for missing language servers
 */
export function getMissingServerHints(extensions: string[]): string[] {
	const hints: string[] = [];
	const checkedServers = new Set<string>();

	for (const ext of extensions) {
		const e = ext.startsWith('.') ? ext.slice(1) : ext;

		for (const server of KNOWN_SERVERS) {
			if (checkedServers.has(server.name)) continue;
			if (!server.languages.includes(e)) continue;

			checkedServers.add(server.name);

			if (!findCommand(server.command) && server.installHint) {
				hints.push(`${server.name}: ${server.installHint}`);
			}
		}
	}

	return hints;
}

/**
 * Try to find language server from node_modules (project-local)
 */
export function findLocalServer(
	projectRoot: string,
	serverName: string,
): string | null {
	const localPaths = [
		join(projectRoot, 'node_modules', '.bin', serverName),
		join(projectRoot, 'node_modules', serverName, 'bin', serverName),
	];

	for (const path of localPaths) {
		if (existsSync(path)) {
			return path;
		}
	}

	return null;
}

/**
 * Get all known language servers with their availability status
 */
export function getKnownServersStatus(): Array<{
	name: string;
	available: boolean;
	languages: string[];
	installHint?: string;
}> {
	return KNOWN_SERVERS.map(server => ({
		name: server.name,
		available: findCommand(server.command) !== null,
		languages: server.languages,
		installHint: server.installHint,
	}));
}<|MERGE_RESOLUTION|>--- conflicted
+++ resolved
@@ -164,8 +164,7 @@
 		installHint:
 			'npm install -g marksman or download from https://github.com/artempyanykh/marksman/releases',
 	},
-<<<<<<< HEAD
-
+  
 	//graphql
 	{
 		name: 'graphql-lsp-server',
@@ -184,7 +183,6 @@
 		checkCommand: 'graphql-lsp --version',
 		verificationMethod: 'version',
 		installHint: 'npm install -g graphql-language-service-cli',
-=======
 	{
 		name: 'docker-language',
 		command: 'docker-langserver',
@@ -203,7 +201,6 @@
 		checkCommand: 'yaml-language-server --version',
 		verificationMethod: 'version',
 		installHint: 'npm install -g yaml-language-server',
->>>>>>> dc05d37c
 	},
 ];
 
@@ -409,12 +406,9 @@
 		swift: 'swift',
 		rb: 'ruby',
 		php: 'php',
-<<<<<<< HEAD
 		graphql: 'graphql',
 		gql: 'graphql',
-=======
 		dockerfile: 'dockerfile',
->>>>>>> dc05d37c
 	};
 
 	return languageMap[ext] || ext;
