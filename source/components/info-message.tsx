--- conflicted
+++ resolved
@@ -1,13 +1,6 @@
-<<<<<<< HEAD
-import {TitledBox, titleStyles} from '@mishieck/ink-titled-box';
 import {Box, Text} from 'ink';
 
-=======
-import {Text, Box} from 'ink';
-
 import {TitledBox} from '@/components/ui/titled-box';
-import {useTheme} from '@/hooks/useTheme';
->>>>>>> beb64008
 import {useTerminalWidth} from '@/hooks/useTerminalWidth';
 import {useTheme} from '@/hooks/useTheme';
 
