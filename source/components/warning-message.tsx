<<<<<<< HEAD
import {TitledBox, titleStyles} from '@mishieck/ink-titled-box';
import {Box, Text} from 'ink';
import {memo} from 'react';

=======
import {Text, Box} from 'ink';
import {memo} from 'react';

import {TitledBox} from '@/components/ui/titled-box';
import {useTheme} from '@/hooks/useTheme';
>>>>>>> beb64008
import {useTerminalWidth} from '@/hooks/useTerminalWidth';
import {useTheme} from '@/hooks/useTheme';

export default memo(function WarningMessage({
	message,
	hideTitle = false,
	hideBox = false,
}: {
	message: string;
	hideTitle?: boolean;
	hideBox?: boolean;
}) {
	const boxWidth = useTerminalWidth();
	const {colors} = useTheme();
	return (
		<>
			{hideBox ? (
				<Box width={boxWidth} flexDirection="column" marginBottom={1}>
					<Text color={colors.warning}>{message}</Text>
				</Box>
			) : hideTitle ? (
				<Box
					borderStyle="round"
					width={boxWidth}
					borderColor={colors.warning}
					paddingX={2}
					paddingY={0}
					flexDirection="column"
				>
					<Text color={colors.warning}>{message}</Text>
				</Box>
			) : (
				<TitledBox
					title="Warning"
					width={boxWidth}
					borderColor={colors.warning}
					paddingX={2}
					paddingY={1}
					flexDirection="column"
				>
					<Text color={colors.warning}>{message}</Text>
				</TitledBox>
			)}
		</>
	);
});<|MERGE_RESOLUTION|>--- conflicted
+++ resolved
@@ -1,15 +1,7 @@
-<<<<<<< HEAD
-import {TitledBox, titleStyles} from '@mishieck/ink-titled-box';
 import {Box, Text} from 'ink';
 import {memo} from 'react';
 
-=======
-import {Text, Box} from 'ink';
-import {memo} from 'react';
-
 import {TitledBox} from '@/components/ui/titled-box';
-import {useTheme} from '@/hooks/useTheme';
->>>>>>> beb64008
 import {useTerminalWidth} from '@/hooks/useTerminalWidth';
 import {useTheme} from '@/hooks/useTheme';
 
