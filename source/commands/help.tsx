import fs from 'fs';
import path from 'path';
import {fileURLToPath} from 'url';
<<<<<<< HEAD
import {commandRegistry} from '@/commands';
=======
import React from 'react';
import {Box, Text} from 'ink';
import {TitledBox} from '@/components/ui/titled-box';
>>>>>>> beb64008
import {useTerminalWidth} from '@/hooks/useTerminalWidth';
import {useTheme} from '@/hooks/useTheme';
import {Command} from '@/types/index';
import {TitledBox, titleStyles} from '@mishieck/ink-titled-box';
import {Box, Text} from 'ink';
import React from 'react';

const __filename = fileURLToPath(import.meta.url);
const __dirname = path.dirname(__filename);
const packageJson = JSON.parse(
	fs.readFileSync(path.join(__dirname, '../../package.json'), 'utf8'),
) as {version: string};

function Help({
	version,
	commands,
}: {
	version: string;
	commands: Array<{name: string; description: string}>;
}) {
	const boxWidth = useTerminalWidth();
	const {colors} = useTheme();
	return (
		<TitledBox
			title="/help"
			width={boxWidth}
			borderColor={colors.primary}
			paddingX={2}
			paddingY={1}
			flexDirection="column"
			marginBottom={1}
		>
			<Box marginBottom={1}>
				<Text color={colors.primary} bold>
					Nanocoder – {version}
				</Text>
			</Box>

			<Text color={colors.white}>
				A local-first CLI coding agent that brings the power of agentic coding
				tools like Claude Code and Gemini CLI to local models or controlled APIs
				like OpenRouter.
			</Text>

			<Box marginTop={1}>
				<Text color={colors.secondary}>
					Always review model responses, especially when running code. Models
					have read access to files in the current directory and can run
					commands and edit files with your permission.
				</Text>
			</Box>

			<Box marginTop={1}>
				<Text color={colors.primary} bold>
					Common Tasks:
				</Text>
			</Box>
			<Text color={colors.white}>
				{' '}
				• Ask questions about your codebase {'>'} How does foo.py work?
			</Text>
			<Text color={colors.white}> • Edit files {'>'} Update bar.ts to...</Text>
			<Text color={colors.white}> • Fix errors {'>'} cargo build</Text>
			<Text color={colors.white}> • Run commands {'>'} /help</Text>

			<Box marginTop={1}>
				<Text color={colors.primary} bold>
					Commands:
				</Text>
			</Box>
			{commands.length === 0 ? (
				<Text color={colors.white}> No commands available.</Text>
			) : (
				commands.map((cmd, index) => (
					<Text key={index} color={colors.white}>
						{' '}
						• /{cmd.name} - {cmd.description}
					</Text>
				))
			)}
		</TitledBox>
	);
}

export const helpCommand: Command = {
	name: 'help',
	description: 'Show available commands',
	handler: (_args: string[], _messages, _metadata) => {
		const commands = commandRegistry.getAll();

		return Promise.resolve(
			React.createElement(Help, {
				key: `help-${Date.now()}`,
				version: packageJson.version,
				commands: commands,
			}),
		);
	},
};<|MERGE_RESOLUTION|>--- conflicted
+++ resolved
@@ -1,17 +1,11 @@
 import fs from 'fs';
 import path from 'path';
 import {fileURLToPath} from 'url';
-<<<<<<< HEAD
 import {commandRegistry} from '@/commands';
-=======
-import React from 'react';
-import {Box, Text} from 'ink';
 import {TitledBox} from '@/components/ui/titled-box';
->>>>>>> beb64008
 import {useTerminalWidth} from '@/hooks/useTerminalWidth';
 import {useTheme} from '@/hooks/useTheme';
 import {Command} from '@/types/index';
-import {TitledBox, titleStyles} from '@mishieck/ink-titled-box';
 import {Box, Text} from 'ink';
 import React from 'react';
 
