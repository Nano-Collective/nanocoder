<<<<<<< HEAD
import type { ToolCall, ToolResult, ToolHandler } from '../types/index.js';

// This will be set by the ChatSession
let toolRegistryGetter: (() => Record<string, ToolHandler>) | null = null;

export function setToolRegistryGetter(getter: () => Record<string, ToolHandler>) {
  toolRegistryGetter = getter;
}
=======
import { toolRegistry } from "./tools/index.js";
import type { ToolCall, ToolResult } from "../types/index.js";
>>>>>>> 65b38305

export async function processToolUse(toolCall: ToolCall): Promise<ToolResult> {
  if (!toolRegistryGetter) {
    throw new Error('Tool registry not initialized');
  }
  
  const toolRegistry = toolRegistryGetter();
  const handler = toolRegistry[toolCall.function.name];
  if (!handler) {
    throw new Error(`Unknown tool: ${toolCall.function.name}`);
  }

  const result = await handler(toolCall.function.arguments);

  return {
    tool_call_id: toolCall.id,
    role: "tool",
    name: toolCall.function.name,
    content: result,
  };
}<|MERGE_RESOLUTION|>--- conflicted
+++ resolved
@@ -1,4 +1,3 @@
-<<<<<<< HEAD
 import type { ToolCall, ToolResult, ToolHandler } from '../types/index.js';
 
 // This will be set by the ChatSession
@@ -7,10 +6,6 @@
 export function setToolRegistryGetter(getter: () => Record<string, ToolHandler>) {
   toolRegistryGetter = getter;
 }
-=======
-import { toolRegistry } from "./tools/index.js";
-import type { ToolCall, ToolResult } from "../types/index.js";
->>>>>>> 65b38305
 
 export async function processToolUse(toolCall: ToolCall): Promise<ToolResult> {
   if (!toolRegistryGetter) {
