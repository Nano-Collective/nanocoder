import * as p from "@clack/prompts";
import { commandRegistry } from "../core/commands.js";
<<<<<<< HEAD
import { getCurrentChatSession } from "../core/chat.js";
import { successColor, errorColor, toolColor, primaryColor } from "./colors.js";
import { formatToolCall } from "./tool-formatter.js";
import type { ToolCall } from "../types/index.js";
import { getUserInputWithAutocomplete } from "./input-with-autocomplete.js";
=======
import { successColor, errorColor, primaryColor, blueColor } from "./colors.js";
import { formatToolCall } from "./tool-formatter.js";
import type { ToolCall } from "../types/index.js";
import { promptHistory } from "../core/prompt-history.js";
import { borderedContent } from "./bordered-content.js";
>>>>>>> 65b38305

const examplePrompts = [
  'Try "fix typecheck errors"',
  'Try "add dark mode"',
  'Try "optimize performance"',
  'Try "add tests"',
  'Try "refactor this function"',
  'Try "add error handling"',
  'Try "update dependencies"',
  'Try "fix linting issues"',
  'Try "add documentation"',
  'Try "implement authentication"',
  'Try "create API endpoint"',
  'Try "add responsive design"',
  'Try "fix memory leak"',
  'Try "add logging"',
  'Try "improve accessibility"',
  'Try "add validation"',
  'Try "optimize database queries"',
  'Try "add caching"',
  'Try "implement search"',
  'Try "add unit tests"',
];

function getRandomPrompt(): string {
  return (
    examplePrompts[Math.floor(Math.random() * examplePrompts.length)] ||
    'Try "fix typecheck errors"'
  );
}

function getCommandCompletions(input: string): string[] {
  if (!input.startsWith("/")) {
    return [];
  }

  const commandPart = input.slice(1);
  const completions: string[] = [];
  
  // Get built-in command completions
  const builtInCommands = Array.from(commandRegistry.getAll())
    .map((cmd) => cmd.name)
    .filter((name) => name.startsWith(commandPart))
    .map((cmd) => `/${cmd}`);
  completions.push(...builtInCommands);
  
  // Get custom command completions if available
  const chatSession = getCurrentChatSession();
  if (chatSession) {
    const customLoader = chatSession.getCustomCommandLoader();
    const customSuggestions = customLoader.getSuggestions(commandPart);
    completions.push(...customSuggestions.map(cmd => `/${cmd}`));
  }
  
  // Remove duplicates and sort
  return [...new Set(completions)].sort();
}

export async function getUserInput(): Promise<string | null> {
  try {
<<<<<<< HEAD
    // Use autocomplete input for better command discovery
    const userInput = await getUserInputWithAutocomplete();
    
    if (userInput === null) {
      return null;
    }

    // Just return the input - autocomplete is handled during typing now
    return userInput.trim();
=======
    // Load history on first use
    if (promptHistory.getHistory().length === 0) {
      await promptHistory.loadHistory();
    }

    const userInput = await p.text({
      message: primaryColor("What would you like me to help with?"),
      placeholder: getRandomPrompt(),
    });

    if (p.isCancel(userInput)) {
      p.cancel("Operation cancelled");
      return null;
    }

    let inputValue = userInput.trim();

    // Add to history if it's not empty and not a command
    if (inputValue && !inputValue.startsWith("/")) {
      promptHistory.addPrompt(inputValue);
    }

    // If user starts typing a command, show completions and let them choose
    if (inputValue.startsWith("/") && inputValue.length > 1) {
      const completions = getCommandCompletions(inputValue);
      if (completions.length > 1) {
        const selectedCommand = await p.select({
          message: blueColor(`Available commands matching "${inputValue}":`),
          options: [
            { label: `Continue with: ${inputValue}`, value: inputValue },
            ...completions.map((cmd) => ({ label: cmd, value: cmd })),
          ],
        });

        if (p.isCancel(selectedCommand)) {
          p.cancel("Operation cancelled");
          return null;
        }

        inputValue = selectedCommand;
      } else if (completions.length === 1 && completions[0] !== inputValue) {
        const useCompletion = await p.confirm({
          message: blueColor(`Did you mean "${completions[0]}"?`),
          initialValue: true,
        });

        if (p.isCancel(useCompletion)) {
          p.cancel("Operation cancelled");
          return null;
        }

        if (useCompletion && completions[0]) {
          inputValue = completions[0];
        }
      }
    }

    return inputValue;
>>>>>>> 65b38305
  } catch (error) {
    p.cancel("Goodbye!");
    return null;
  }
}

export async function promptToolApproval(toolCall: ToolCall): Promise<boolean> {
  // Display formatted tool call - use message to avoid extra dots
  const formattedTool = await formatToolCall(toolCall);
  console.log("\n" + formattedTool + "\n");

  const action = await p.select({
    message: "Execute this tool?",
    options: [
      { label: `${successColor("✓ Yes, execute")}`, value: "execute" },
      {
        label: `${errorColor("⨯ No, tell agent what to do differently")}`,
        value: "cancel",
      },
    ],
  });

  if (p.isCancel(action)) {
    p.cancel("Operation cancelled");
    return false;
  }

  return action === "execute";
}<|MERGE_RESOLUTION|>--- conflicted
+++ resolved
@@ -1,18 +1,12 @@
 import * as p from "@clack/prompts";
 import { commandRegistry } from "../core/commands.js";
-<<<<<<< HEAD
 import { getCurrentChatSession } from "../core/chat.js";
-import { successColor, errorColor, toolColor, primaryColor } from "./colors.js";
+import { successColor, errorColor, toolColor, primaryColor, blueColor } from "./colors.js";
 import { formatToolCall } from "./tool-formatter.js";
 import type { ToolCall } from "../types/index.js";
 import { getUserInputWithAutocomplete } from "./input-with-autocomplete.js";
-=======
-import { successColor, errorColor, primaryColor, blueColor } from "./colors.js";
-import { formatToolCall } from "./tool-formatter.js";
-import type { ToolCall } from "../types/index.js";
 import { promptHistory } from "../core/prompt-history.js";
 import { borderedContent } from "./bordered-content.js";
->>>>>>> 65b38305
 
 const examplePrompts = [
   'Try "fix typecheck errors"',
@@ -73,29 +67,15 @@
 
 export async function getUserInput(): Promise<string | null> {
   try {
-<<<<<<< HEAD
-    // Use autocomplete input for better command discovery
-    const userInput = await getUserInputWithAutocomplete();
-    
-    if (userInput === null) {
-      return null;
-    }
-
-    // Just return the input - autocomplete is handled during typing now
-    return userInput.trim();
-=======
     // Load history on first use
     if (promptHistory.getHistory().length === 0) {
       await promptHistory.loadHistory();
     }
 
-    const userInput = await p.text({
-      message: primaryColor("What would you like me to help with?"),
-      placeholder: getRandomPrompt(),
-    });
-
-    if (p.isCancel(userInput)) {
-      p.cancel("Operation cancelled");
+    // Use autocomplete input for better command discovery
+    const userInput = await getUserInputWithAutocomplete();
+    
+    if (userInput === null) {
       return null;
     }
 
@@ -106,43 +86,7 @@
       promptHistory.addPrompt(inputValue);
     }
 
-    // If user starts typing a command, show completions and let them choose
-    if (inputValue.startsWith("/") && inputValue.length > 1) {
-      const completions = getCommandCompletions(inputValue);
-      if (completions.length > 1) {
-        const selectedCommand = await p.select({
-          message: blueColor(`Available commands matching "${inputValue}":`),
-          options: [
-            { label: `Continue with: ${inputValue}`, value: inputValue },
-            ...completions.map((cmd) => ({ label: cmd, value: cmd })),
-          ],
-        });
-
-        if (p.isCancel(selectedCommand)) {
-          p.cancel("Operation cancelled");
-          return null;
-        }
-
-        inputValue = selectedCommand;
-      } else if (completions.length === 1 && completions[0] !== inputValue) {
-        const useCompletion = await p.confirm({
-          message: blueColor(`Did you mean "${completions[0]}"?`),
-          initialValue: true,
-        });
-
-        if (p.isCancel(useCompletion)) {
-          p.cancel("Operation cancelled");
-          return null;
-        }
-
-        if (useCompletion && completions[0]) {
-          inputValue = completions[0];
-        }
-      }
-    }
-
     return inputValue;
->>>>>>> 65b38305
   } catch (error) {
     p.cancel("Goodbye!");
     return null;
