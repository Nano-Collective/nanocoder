lockfileVersion: '9.0'

settings:
  autoInstallPeers: true
  excludeLinksFromLockfile: false

importers:

  .:
    dependencies:
      '@ai-sdk/openai-compatible':
        specifier: 2.0.0-beta.42
        version: 2.0.0-beta.42(zod@4.1.12)
      '@anthropic-ai/tokenizer':
        specifier: ^0.0.4
        version: 0.0.4
      '@mishieck/ink-titled-box':
        specifier: ^0.3.0
        version: 0.3.0(ink@6.3.1(@types/react@19.1.12)(react@19.1.1))(react@19.1.1)(typescript@5.9.2)
      '@modelcontextprotocol/sdk':
        specifier: ^1.17.3
        version: 1.24.0(zod@4.1.12)
      '@nanocollective/get-md':
        specifier: ^1.0.1
        version: 1.0.1
      ai:
        specifier: 6.0.0-beta.130
        version: 6.0.0-beta.130(zod@4.1.12)
      cheerio:
        specifier: ^1.1.2
        version: 1.1.2
      cli-highlight:
        specifier: ^2.1.11
        version: 2.1.11
      cli-table3:
        specifier: ^0.6.5
        version: 0.6.5
      dotenv:
        specifier: ^17.2.3
        version: 17.2.3
      ignore:
        specifier: ^7.0.5
        version: 7.0.5
      ink:
        specifier: ^6.3.1
        version: 6.3.1(@types/react@19.1.12)(react@19.1.1)
      ink-big-text:
        specifier: ^2.0.0
        version: 2.0.0(ink@6.3.1(@types/react@19.1.12)(react@19.1.1))(react@19.1.1)
      ink-gradient:
        specifier: ^3.0.0
        version: 3.0.0(ink@6.3.1(@types/react@19.1.12)(react@19.1.1))
      ink-select-input:
        specifier: ^6.2.0
        version: 6.2.0(ink@6.3.1(@types/react@19.1.12)(react@19.1.1))(react@19.1.1)
      ink-spinner:
        specifier: ^5.0.0
        version: 5.0.0(ink@6.3.1(@types/react@19.1.12)(react@19.1.1))(react@19.1.1)
      ink-tab:
        specifier: ^5.2.0
        version: 5.2.0(@types/react@19.1.12)(ink@6.3.1(@types/react@19.1.12)(react@19.1.1))(react@19.1.1)
      ink-text-input:
        specifier: ^6.0.0
        version: 6.0.0(ink@6.3.1(@types/react@19.1.12)(react@19.1.1))(react@19.1.1)
      llama-tokenizer-js:
        specifier: ^1.2.2
        version: 1.2.2
      pino:
        specifier: ^10.1.0
        version: 10.1.0
      pino-pretty:
        specifier: ^11.0.0
        version: 11.3.0
      pino-roll:
        specifier: ^4.0.0
        version: 4.0.0
      react:
        specifier: ^19.0.0
        version: 19.1.1
      sonic-boom:
        specifier: ^4.0.0
        version: 4.2.0
      tiktoken:
        specifier: ^1.0.22
        version: 1.0.22
      undici:
        specifier: ^7.16.0
        version: 7.16.0
      ws:
        specifier: ^8.18.0
        version: 8.18.3
      xdg-basedir:
        specifier: ^5.1.0
        version: 5.1.0
    devDependencies:
      '@ava/typescript':
        specifier: ^6.0.0
        version: 6.0.0
      '@biomejs/biome':
        specifier: ^1.9.4
        version: 1.9.4
      '@eslint/js':
        specifier: ^9.38.0
        version: 9.38.0
      '@types/ink-text-input':
        specifier: ^2.0.5
        version: 2.0.5
      '@types/node':
        specifier: ^24.3.0
        version: 24.3.0
      '@types/react':
        specifier: ^19.0.0
        version: 19.1.12
      '@types/ws':
        specifier: ^8.18.1
        version: 8.18.1
      ava:
        specifier: ^6.4.1
        version: 6.4.1(@ava/typescript@6.0.0)
      c8:
        specifier: ^10.1.3
        version: 10.1.3
      chalk:
        specifier: ^5.2.0
        version: 5.6.0
      eslint:
        specifier: ^9.38.0
        version: 9.38.0(jiti@2.6.1)
      eslint-plugin-react:
        specifier: ^7.37.5
        version: 7.37.5(eslint@9.38.0(jiti@2.6.1))
      eslint-plugin-react-hooks:
        specifier: ^7.0.0
        version: 7.0.0(eslint@9.38.0(jiti@2.6.1))
      globals:
        specifier: ^16.4.0
        version: 16.4.0
      husky:
        specifier: ^9.1.7
        version: 9.1.7
      ink-testing-library:
        specifier: ^4.0.0
        version: 4.0.0(@types/react@19.1.12)
      knip:
        specifier: ^5.66.2
        version: 5.66.2(@types/node@24.3.0)(typescript@5.9.2)
      lint-staged:
        specifier: ^15.4.3
        version: 15.5.2
      tsc-alias:
        specifier: ^1.8.16
        version: 1.8.16
      tsx:
        specifier: ^4.20.6
        version: 4.20.6
      typescript:
        specifier: ^5.0.3
        version: 5.9.2
      typescript-eslint:
        specifier: ^8.46.2
        version: 8.46.2(eslint@9.38.0(jiti@2.6.1))(typescript@5.9.2)

  plugins/vscode:
    dependencies:
      ws:
        specifier: ^8.16.0
        version: 8.18.3
    devDependencies:
      '@types/node':
        specifier: ^20.0.0
        version: 20.19.25
      '@types/vscode':
        specifier: ^1.85.0
        version: 1.106.1
      '@types/ws':
        specifier: ^8.5.10
        version: 8.18.1
      '@vscode/vsce':
        specifier: ^3.7.0
        version: 3.7.0
      esbuild:
        specifier: ^0.25.0
        version: 0.25.12
      eslint:
        specifier: ^8.57.0
        version: 8.57.1
      typescript:
        specifier: ^5.3.0
        version: 5.9.2

packages:

  '@ai-sdk/gateway@2.0.0-beta.70':
    resolution: {integrity: sha512-m3Gm5ldzsyjTqqf09khMeA50mgwXAfeKTNblY/RTjgt2D5rgUnN+cvQNEsfiQcH9g/BwI0BAhow7TfuynLv85A==}
    engines: {node: '>=18'}
    peerDependencies:
      zod: ^3.25.76 || ^4.1.8

  '@ai-sdk/openai-compatible@2.0.0-beta.42':
    resolution: {integrity: sha512-5ggsxiUlk0Fg0OgCAlSr2f78dqGKLlCvPoYHe2rmJMck5zA02OYaPSAT8nQi9H73qTdxp6Y8AEQeQkAebydCOA==}
    engines: {node: '>=18'}
    peerDependencies:
      zod: ^3.25.76 || ^4.1.8

  '@ai-sdk/provider-utils@4.0.0-beta.41':
    resolution: {integrity: sha512-6wNC7WkOdEYO2q/oWLsFOz3TFzeAyBHMUW6NOTe3Hq6JAHROgNHcuLTn8AjIJKUHR8Jv4Pi7ZgzmO9U1v5UAzg==}
    engines: {node: '>=18'}
    peerDependencies:
      '@valibot/to-json-schema': ^1.3.0
      arktype: ^2.1.22
      effect: ^3.18.4
      zod: ^3.25.76 || ^4.1.8
    peerDependenciesMeta:
      '@valibot/to-json-schema':
        optional: true
      arktype:
        optional: true
      effect:
        optional: true

  '@ai-sdk/provider@3.0.0-beta.23':
    resolution: {integrity: sha512-C8X5urwwxCM8GzdMiEnI5ZtRSv+rs17smwubTy0S+dFm9aSVui92ED5U42TJvDivEpDsHbMhuNI8sxRbtFQduQ==}
    engines: {node: '>=18'}

  '@alcalzone/ansi-tokenize@0.2.0':
    resolution: {integrity: sha512-qI/5TaaaCZE4yeSZ83lu0+xi1r88JSxUjnH4OP/iZF7+KKZ75u3ee5isd0LxX+6N8U0npL61YrpbthILHB6BnA==}
    engines: {node: '>=18'}

  '@anthropic-ai/tokenizer@0.0.4':
    resolution: {integrity: sha512-EHRKbxlxlc8W4KCBEseByJ7YwyYCmgu9OyN59H9+IYIGPoKv8tXyQXinkeGDI+cI8Tiuz9wk2jZb/kK7AyvL7g==}

  '@asamuzakjp/css-color@3.2.0':
    resolution: {integrity: sha512-K1A6z8tS3XsmCMM86xoWdn7Fkdn9m6RSVtocUrJYIwZnFVkng/PvkEoWtOWmP+Scc6saYWHWZYbndEEXxl24jw==}

  '@ava/typescript@6.0.0':
    resolution: {integrity: sha512-+8oDYc4J5cCaWZh1VUbyc+cegGplJO9FqHpqR4LVAVx8fRLVRaYlC4yyA6cqHJ1vWP23Ff/ECS5U68Zz6OLZlg==}
    engines: {node: ^20.8 || ^22 || >=24}

  '@azu/format-text@1.0.2':
    resolution: {integrity: sha512-Swi4N7Edy1Eqq82GxgEECXSSLyn6GOb5htRFPzBDdUkECGXtlf12ynO5oJSpWKPwCaUssOu7NfhDcCWpIC6Ywg==}

  '@azu/style-format@1.0.1':
    resolution: {integrity: sha512-AHcTojlNBdD/3/KxIKlg8sxIWHfOtQszLvOpagLTO+bjC3u7SAszu1lf//u7JJC50aUSH+BVWDD/KvaA6Gfn5g==}

  '@azure/abort-controller@2.1.2':
    resolution: {integrity: sha512-nBrLsEWm4J2u5LpAPjxADTlq3trDgVZZXHNKabeXZtpq3d3AbN/KGO82R87rdDz5/lYB024rtEf10/q0urNgsA==}
    engines: {node: '>=18.0.0'}

  '@azure/core-auth@1.10.1':
    resolution: {integrity: sha512-ykRMW8PjVAn+RS6ww5cmK9U2CyH9p4Q88YJwvUslfuMmN98w/2rdGRLPqJYObapBCdzBVeDgYWdJnFPFb7qzpg==}
    engines: {node: '>=20.0.0'}

  '@azure/core-client@1.10.1':
    resolution: {integrity: sha512-Nh5PhEOeY6PrnxNPsEHRr9eimxLwgLlpmguQaHKBinFYA/RU9+kOYVOQqOrTsCL+KSxrLLl1gD8Dk5BFW/7l/w==}
    engines: {node: '>=20.0.0'}

  '@azure/core-rest-pipeline@1.22.2':
    resolution: {integrity: sha512-MzHym+wOi8CLUlKCQu12de0nwcq9k9Kuv43j4Wa++CsCpJwps2eeBQwD2Bu8snkxTtDKDx4GwjuR9E8yC8LNrg==}
    engines: {node: '>=20.0.0'}

  '@azure/core-tracing@1.3.1':
    resolution: {integrity: sha512-9MWKevR7Hz8kNzzPLfX4EAtGM2b8mr50HPDBvio96bURP/9C+HjdH3sBlLSNNrvRAr5/k/svoH457gB5IKpmwQ==}
    engines: {node: '>=20.0.0'}

  '@azure/core-util@1.13.1':
    resolution: {integrity: sha512-XPArKLzsvl0Hf0CaGyKHUyVgF7oDnhKoP85Xv6M4StF/1AhfORhZudHtOyf2s+FcbuQ9dPRAjB8J2KvRRMUK2A==}
    engines: {node: '>=20.0.0'}

  '@azure/identity@4.13.0':
    resolution: {integrity: sha512-uWC0fssc+hs1TGGVkkghiaFkkS7NkTxfnCH+Hdg+yTehTpMcehpok4PgUKKdyCH+9ldu6FhiHRv84Ntqj1vVcw==}
    engines: {node: '>=20.0.0'}

  '@azure/logger@1.3.0':
    resolution: {integrity: sha512-fCqPIfOcLE+CGqGPd66c8bZpwAji98tZ4JI9i/mlTNTlsIWslCfpg48s/ypyLxZTump5sypjrKn2/kY7q8oAbA==}
    engines: {node: '>=20.0.0'}

  '@azure/msal-browser@4.26.2':
    resolution: {integrity: sha512-F2U1mEAFsYGC5xzo1KuWc/Sy3CRglU9Ql46cDUx8x/Y3KnAIr1QAq96cIKCk/ZfnVxlvprXWRjNKoEpgLJXLhg==}
    engines: {node: '>=0.8.0'}

  '@azure/msal-common@15.13.2':
    resolution: {integrity: sha512-cNwUoCk3FF8VQ7Ln/MdcJVIv3sF73/OT86cRH81ECsydh7F4CNfIo2OAx6Cegtg8Yv75x4506wN4q+Emo6erOA==}
    engines: {node: '>=0.8.0'}

  '@azure/msal-node@3.8.3':
    resolution: {integrity: sha512-Ul7A4gwmaHzYWj2Z5xBDly/W8JSC1vnKgJ898zPMZr0oSf1ah0tiL15sytjycU/PMhDZAlkWtEL1+MzNMU6uww==}
    engines: {node: '>=16'}

  '@babel/code-frame@7.27.1':
    resolution: {integrity: sha512-cjQ7ZlQ0Mv3b47hABuTevyTuYN4i+loJKGeV9flcCgIK37cCXRh+L1bd3iBHlynerhQ7BhCkn2BPbQUL+rGqFg==}
    engines: {node: '>=6.9.0'}

  '@babel/compat-data@7.28.5':
    resolution: {integrity: sha512-6uFXyCayocRbqhZOB+6XcuZbkMNimwfVGFji8CTZnCzOHVGvDqzvitu1re2AU5LROliz7eQPhB8CpAMvnx9EjA==}
    engines: {node: '>=6.9.0'}

  '@babel/core@7.28.5':
    resolution: {integrity: sha512-e7jT4DxYvIDLk1ZHmU/m/mB19rex9sv0c2ftBtjSBv+kVM/902eh0fINUzD7UwLLNR+jU585GxUJ8/EBfAM5fw==}
    engines: {node: '>=6.9.0'}

  '@babel/generator@7.28.5':
    resolution: {integrity: sha512-3EwLFhZ38J4VyIP6WNtt2kUdW9dokXA9Cr4IVIFHuCpZ3H8/YFOl5JjZHisrn1fATPBmKKqXzDFvh9fUwHz6CQ==}
    engines: {node: '>=6.9.0'}

  '@babel/helper-compilation-targets@7.27.2':
    resolution: {integrity: sha512-2+1thGUUWWjLTYTHZWK1n8Yga0ijBz1XAhUXcKy81rd5g6yh7hGqMp45v7cadSbEHc9G3OTv45SyneRN3ps4DQ==}
    engines: {node: '>=6.9.0'}

  '@babel/helper-globals@7.28.0':
    resolution: {integrity: sha512-+W6cISkXFa1jXsDEdYA8HeevQT/FULhxzR99pxphltZcVaugps53THCeiWA8SguxxpSp3gKPiuYfSWopkLQ4hw==}
    engines: {node: '>=6.9.0'}

  '@babel/helper-module-imports@7.27.1':
    resolution: {integrity: sha512-0gSFWUPNXNopqtIPQvlD5WgXYI5GY2kP2cCvoT8kczjbfcfuIljTbcWrulD1CIPIX2gt1wghbDy08yE1p+/r3w==}
    engines: {node: '>=6.9.0'}

  '@babel/helper-module-transforms@7.28.3':
    resolution: {integrity: sha512-gytXUbs8k2sXS9PnQptz5o0QnpLL51SwASIORY6XaBKF88nsOT0Zw9szLqlSGQDP/4TljBAD5y98p2U1fqkdsw==}
    engines: {node: '>=6.9.0'}
    peerDependencies:
      '@babel/core': ^7.0.0

  '@babel/helper-string-parser@7.27.1':
    resolution: {integrity: sha512-qMlSxKbpRlAridDExk92nSobyDdpPijUq2DW6oDnUqd0iOGxmQjyqhMIihI9+zv4LPyZdRje2cavWPbCbWm3eA==}
    engines: {node: '>=6.9.0'}

  '@babel/helper-validator-identifier@7.28.5':
    resolution: {integrity: sha512-qSs4ifwzKJSV39ucNjsvc6WVHs6b7S03sOh2OcHF9UHfVPqWWALUsNUVzhSBiItjRZoLHx7nIarVjqKVusUZ1Q==}
    engines: {node: '>=6.9.0'}

  '@babel/helper-validator-option@7.27.1':
    resolution: {integrity: sha512-YvjJow9FxbhFFKDSuFnVCe2WxXk1zWc22fFePVNEaWJEu8IrZVlda6N0uHwzZrUM1il7NC9Mlp4MaJYbYd9JSg==}
    engines: {node: '>=6.9.0'}

  '@babel/helpers@7.28.4':
    resolution: {integrity: sha512-HFN59MmQXGHVyYadKLVumYsA9dBFun/ldYxipEjzA4196jpLZd8UjEEBLkbEkvfYreDqJhZxYAWFPtrfhNpj4w==}
    engines: {node: '>=6.9.0'}

  '@babel/parser@7.28.5':
    resolution: {integrity: sha512-KKBU1VGYR7ORr3At5HAtUQ+TV3SzRCXmA/8OdDZiLDBIZxVyzXuztPjfLd3BV1PRAQGCMWWSHYhL0F8d5uHBDQ==}
    engines: {node: '>=6.0.0'}
    hasBin: true

  '@babel/template@7.27.2':
    resolution: {integrity: sha512-LPDZ85aEJyYSd18/DkjNh4/y1ntkE5KwUHWTiqgRxruuZL2F1yuHligVHLvcHY2vMHXttKFpJn6LwfI7cw7ODw==}
    engines: {node: '>=6.9.0'}

  '@babel/traverse@7.28.5':
    resolution: {integrity: sha512-TCCj4t55U90khlYkVV/0TfkJkAkUg3jZFA3Neb7unZT8CPok7iiRfaX0F+WnqWqt7OxhOn0uBKXCw4lbL8W0aQ==}
    engines: {node: '>=6.9.0'}

  '@babel/types@7.28.5':
    resolution: {integrity: sha512-qQ5m48eI/MFLQ5PxQj4PFaprjyCTLI37ElWMmNs0K8Lk3dVeOdNpB3ks8jc7yM5CDmVC73eMVk/trk3fgmrUpA==}
    engines: {node: '>=6.9.0'}

  '@bcoe/v8-coverage@1.0.2':
    resolution: {integrity: sha512-6zABk/ECA/QYSCQ1NGiVwwbQerUCZ+TQbp64Q3AgmfNvurHH0j8TtXa1qbShXA6qqkpAj4V5W8pP6mLe1mcMqA==}
    engines: {node: '>=18'}

  '@biomejs/biome@1.9.4':
    resolution: {integrity: sha512-1rkd7G70+o9KkTn5KLmDYXihGoTaIGO9PIIN2ZB7UJxFrWw04CZHPYiMRjYsaDvVV7hP1dYNRLxSANLaBFGpog==}
    engines: {node: '>=14.21.3'}
    hasBin: true

  '@biomejs/cli-darwin-arm64@1.9.4':
    resolution: {integrity: sha512-bFBsPWrNvkdKrNCYeAp+xo2HecOGPAy9WyNyB/jKnnedgzl4W4Hb9ZMzYNbf8dMCGmUdSavlYHiR01QaYR58cw==}
    engines: {node: '>=14.21.3'}
    cpu: [arm64]
    os: [darwin]

  '@biomejs/cli-darwin-x64@1.9.4':
    resolution: {integrity: sha512-ngYBh/+bEedqkSevPVhLP4QfVPCpb+4BBe2p7Xs32dBgs7rh9nY2AIYUL6BgLw1JVXV8GlpKmb/hNiuIxfPfZg==}
    engines: {node: '>=14.21.3'}
    cpu: [x64]
    os: [darwin]

  '@biomejs/cli-linux-arm64-musl@1.9.4':
    resolution: {integrity: sha512-v665Ct9WCRjGa8+kTr0CzApU0+XXtRgwmzIf1SeKSGAv+2scAlW6JR5PMFo6FzqqZ64Po79cKODKf3/AAmECqA==}
    engines: {node: '>=14.21.3'}
    cpu: [arm64]
    os: [linux]

  '@biomejs/cli-linux-arm64@1.9.4':
    resolution: {integrity: sha512-fJIW0+LYujdjUgJJuwesP4EjIBl/N/TcOX3IvIHJQNsAqvV2CHIogsmA94BPG6jZATS4Hi+xv4SkBBQSt1N4/g==}
    engines: {node: '>=14.21.3'}
    cpu: [arm64]
    os: [linux]

  '@biomejs/cli-linux-x64-musl@1.9.4':
    resolution: {integrity: sha512-gEhi/jSBhZ2m6wjV530Yy8+fNqG8PAinM3oV7CyO+6c3CEh16Eizm21uHVsyVBEB6RIM8JHIl6AGYCv6Q6Q9Tg==}
    engines: {node: '>=14.21.3'}
    cpu: [x64]
    os: [linux]

  '@biomejs/cli-linux-x64@1.9.4':
    resolution: {integrity: sha512-lRCJv/Vi3Vlwmbd6K+oQ0KhLHMAysN8lXoCI7XeHlxaajk06u7G+UsFSO01NAs5iYuWKmVZjmiOzJ0OJmGsMwg==}
    engines: {node: '>=14.21.3'}
    cpu: [x64]
    os: [linux]

  '@biomejs/cli-win32-arm64@1.9.4':
    resolution: {integrity: sha512-tlbhLk+WXZmgwoIKwHIHEBZUwxml7bRJgk0X2sPyNR3S93cdRq6XulAZRQJ17FYGGzWne0fgrXBKpl7l4M87Hg==}
    engines: {node: '>=14.21.3'}
    cpu: [arm64]
    os: [win32]

  '@biomejs/cli-win32-x64@1.9.4':
    resolution: {integrity: sha512-8Y5wMhVIPaWe6jw2H+KlEm4wP/f7EW3810ZLmDlrEEy5KvBsb9ECEfu/kMWD484ijfQ8+nIi0giMgu9g1UAuuA==}
    engines: {node: '>=14.21.3'}
    cpu: [x64]
    os: [win32]

  '@colors/colors@1.5.0':
    resolution: {integrity: sha512-ooWCrlZP11i8GImSjTHYHLkvFDP48nS4+204nGb1RiX/WXYHmJA2III9/e2DWVabCESdW7hBAEzHRqUn9OUVvQ==}
    engines: {node: '>=0.1.90'}

  '@csstools/color-helpers@5.1.0':
    resolution: {integrity: sha512-S11EXWJyy0Mz5SYvRmY8nJYTFFd1LCNV+7cXyAgQtOOuzb4EsgfqDufL+9esx72/eLhsRdGZwaldu/h+E4t4BA==}
    engines: {node: '>=18'}

  '@csstools/css-calc@2.1.4':
    resolution: {integrity: sha512-3N8oaj+0juUw/1H3YwmDDJXCgTB1gKU6Hc/bB502u9zR0q2vd786XJH9QfrKIEgFlZmhZiq6epXl4rHqhzsIgQ==}
    engines: {node: '>=18'}
    peerDependencies:
      '@csstools/css-parser-algorithms': ^3.0.5
      '@csstools/css-tokenizer': ^3.0.4

  '@csstools/css-color-parser@3.1.0':
    resolution: {integrity: sha512-nbtKwh3a6xNVIp/VRuXV64yTKnb1IjTAEEh3irzS+HkKjAOYLTGNb9pmVNntZ8iVBHcWDA2Dof0QtPgFI1BaTA==}
    engines: {node: '>=18'}
    peerDependencies:
      '@csstools/css-parser-algorithms': ^3.0.5
      '@csstools/css-tokenizer': ^3.0.4

  '@csstools/css-parser-algorithms@3.0.5':
    resolution: {integrity: sha512-DaDeUkXZKjdGhgYaHNJTV9pV7Y9B3b644jCLs9Upc3VeNGg6LWARAT6O+Q+/COo+2gg/bM5rhpMAtf70WqfBdQ==}
    engines: {node: '>=18'}
    peerDependencies:
      '@csstools/css-tokenizer': ^3.0.4

  '@csstools/css-tokenizer@3.0.4':
    resolution: {integrity: sha512-Vd/9EVDiu6PPJt9yAh6roZP6El1xHrdvIVGjyBsHR0RYwNHgL7FJPyIIW4fANJNG6FtyZfvlRPpFI4ZM/lubvw==}
    engines: {node: '>=18'}

  '@emnapi/core@1.6.0':
    resolution: {integrity: sha512-zq/ay+9fNIJJtJiZxdTnXS20PllcYMX3OE23ESc4HK/bdYu3cOWYVhsOhVnXALfU/uqJIxn5NBPd9z4v+SfoSg==}

  '@emnapi/runtime@1.6.0':
    resolution: {integrity: sha512-obtUmAHTMjll499P+D9A3axeJFlhdjOWdKUNs/U6QIGT7V5RjcUW1xToAzjvmgTSQhDbYn/NwfTRoJcQ2rNBxA==}

  '@emnapi/wasi-threads@1.1.0':
    resolution: {integrity: sha512-WI0DdZ8xFSbgMjR1sFsKABJ/C5OnRrjT06JXbZKexJGrDuPTzZdDYfFlsgcCXCyf+suG5QU2e/y1Wo2V/OapLQ==}

  '@esbuild/aix-ppc64@0.25.12':
    resolution: {integrity: sha512-Hhmwd6CInZ3dwpuGTF8fJG6yoWmsToE+vYgD4nytZVxcu1ulHpUQRAB1UJ8+N1Am3Mz4+xOByoQoSZf4D+CpkA==}
    engines: {node: '>=18'}
    cpu: [ppc64]
    os: [aix]

  '@esbuild/android-arm64@0.25.12':
    resolution: {integrity: sha512-6AAmLG7zwD1Z159jCKPvAxZd4y/VTO0VkprYy+3N2FtJ8+BQWFXU+OxARIwA46c5tdD9SsKGZ/1ocqBS/gAKHg==}
    engines: {node: '>=18'}
    cpu: [arm64]
    os: [android]

  '@esbuild/android-arm@0.25.12':
    resolution: {integrity: sha512-VJ+sKvNA/GE7Ccacc9Cha7bpS8nyzVv0jdVgwNDaR4gDMC/2TTRc33Ip8qrNYUcpkOHUT5OZ0bUcNNVZQ9RLlg==}
    engines: {node: '>=18'}
    cpu: [arm]
    os: [android]

  '@esbuild/android-x64@0.25.12':
    resolution: {integrity: sha512-5jbb+2hhDHx5phYR2By8GTWEzn6I9UqR11Kwf22iKbNpYrsmRB18aX/9ivc5cabcUiAT/wM+YIZ6SG9QO6a8kg==}
    engines: {node: '>=18'}
    cpu: [x64]
    os: [android]

  '@esbuild/darwin-arm64@0.25.12':
    resolution: {integrity: sha512-N3zl+lxHCifgIlcMUP5016ESkeQjLj/959RxxNYIthIg+CQHInujFuXeWbWMgnTo4cp5XVHqFPmpyu9J65C1Yg==}
    engines: {node: '>=18'}
    cpu: [arm64]
    os: [darwin]

  '@esbuild/darwin-x64@0.25.12':
    resolution: {integrity: sha512-HQ9ka4Kx21qHXwtlTUVbKJOAnmG1ipXhdWTmNXiPzPfWKpXqASVcWdnf2bnL73wgjNrFXAa3yYvBSd9pzfEIpA==}
    engines: {node: '>=18'}
    cpu: [x64]
    os: [darwin]

  '@esbuild/freebsd-arm64@0.25.12':
    resolution: {integrity: sha512-gA0Bx759+7Jve03K1S0vkOu5Lg/85dou3EseOGUes8flVOGxbhDDh/iZaoek11Y8mtyKPGF3vP8XhnkDEAmzeg==}
    engines: {node: '>=18'}
    cpu: [arm64]
    os: [freebsd]

  '@esbuild/freebsd-x64@0.25.12':
    resolution: {integrity: sha512-TGbO26Yw2xsHzxtbVFGEXBFH0FRAP7gtcPE7P5yP7wGy7cXK2oO7RyOhL5NLiqTlBh47XhmIUXuGciXEqYFfBQ==}
    engines: {node: '>=18'}
    cpu: [x64]
    os: [freebsd]

  '@esbuild/linux-arm64@0.25.12':
    resolution: {integrity: sha512-8bwX7a8FghIgrupcxb4aUmYDLp8pX06rGh5HqDT7bB+8Rdells6mHvrFHHW2JAOPZUbnjUpKTLg6ECyzvas2AQ==}
    engines: {node: '>=18'}
    cpu: [arm64]
    os: [linux]

  '@esbuild/linux-arm@0.25.12':
    resolution: {integrity: sha512-lPDGyC1JPDou8kGcywY0YILzWlhhnRjdof3UlcoqYmS9El818LLfJJc3PXXgZHrHCAKs/Z2SeZtDJr5MrkxtOw==}
    engines: {node: '>=18'}
    cpu: [arm]
    os: [linux]

  '@esbuild/linux-ia32@0.25.12':
    resolution: {integrity: sha512-0y9KrdVnbMM2/vG8KfU0byhUN+EFCny9+8g202gYqSSVMonbsCfLjUO+rCci7pM0WBEtz+oK/PIwHkzxkyharA==}
    engines: {node: '>=18'}
    cpu: [ia32]
    os: [linux]

  '@esbuild/linux-loong64@0.25.12':
    resolution: {integrity: sha512-h///Lr5a9rib/v1GGqXVGzjL4TMvVTv+s1DPoxQdz7l/AYv6LDSxdIwzxkrPW438oUXiDtwM10o9PmwS/6Z0Ng==}
    engines: {node: '>=18'}
    cpu: [loong64]
    os: [linux]

  '@esbuild/linux-mips64el@0.25.12':
    resolution: {integrity: sha512-iyRrM1Pzy9GFMDLsXn1iHUm18nhKnNMWscjmp4+hpafcZjrr2WbT//d20xaGljXDBYHqRcl8HnxbX6uaA/eGVw==}
    engines: {node: '>=18'}
    cpu: [mips64el]
    os: [linux]

  '@esbuild/linux-ppc64@0.25.12':
    resolution: {integrity: sha512-9meM/lRXxMi5PSUqEXRCtVjEZBGwB7P/D4yT8UG/mwIdze2aV4Vo6U5gD3+RsoHXKkHCfSxZKzmDssVlRj1QQA==}
    engines: {node: '>=18'}
    cpu: [ppc64]
    os: [linux]

  '@esbuild/linux-riscv64@0.25.12':
    resolution: {integrity: sha512-Zr7KR4hgKUpWAwb1f3o5ygT04MzqVrGEGXGLnj15YQDJErYu/BGg+wmFlIDOdJp0PmB0lLvxFIOXZgFRrdjR0w==}
    engines: {node: '>=18'}
    cpu: [riscv64]
    os: [linux]

  '@esbuild/linux-s390x@0.25.12':
    resolution: {integrity: sha512-MsKncOcgTNvdtiISc/jZs/Zf8d0cl/t3gYWX8J9ubBnVOwlk65UIEEvgBORTiljloIWnBzLs4qhzPkJcitIzIg==}
    engines: {node: '>=18'}
    cpu: [s390x]
    os: [linux]

  '@esbuild/linux-x64@0.25.12':
    resolution: {integrity: sha512-uqZMTLr/zR/ed4jIGnwSLkaHmPjOjJvnm6TVVitAa08SLS9Z0VM8wIRx7gWbJB5/J54YuIMInDquWyYvQLZkgw==}
    engines: {node: '>=18'}
    cpu: [x64]
    os: [linux]

  '@esbuild/netbsd-arm64@0.25.12':
    resolution: {integrity: sha512-xXwcTq4GhRM7J9A8Gv5boanHhRa/Q9KLVmcyXHCTaM4wKfIpWkdXiMog/KsnxzJ0A1+nD+zoecuzqPmCRyBGjg==}
    engines: {node: '>=18'}
    cpu: [arm64]
    os: [netbsd]

  '@esbuild/netbsd-x64@0.25.12':
    resolution: {integrity: sha512-Ld5pTlzPy3YwGec4OuHh1aCVCRvOXdH8DgRjfDy/oumVovmuSzWfnSJg+VtakB9Cm0gxNO9BzWkj6mtO1FMXkQ==}
    engines: {node: '>=18'}
    cpu: [x64]
    os: [netbsd]

  '@esbuild/openbsd-arm64@0.25.12':
    resolution: {integrity: sha512-fF96T6KsBo/pkQI950FARU9apGNTSlZGsv1jZBAlcLL1MLjLNIWPBkj5NlSz8aAzYKg+eNqknrUJ24QBybeR5A==}
    engines: {node: '>=18'}
    cpu: [arm64]
    os: [openbsd]

  '@esbuild/openbsd-x64@0.25.12':
    resolution: {integrity: sha512-MZyXUkZHjQxUvzK7rN8DJ3SRmrVrke8ZyRusHlP+kuwqTcfWLyqMOE3sScPPyeIXN/mDJIfGXvcMqCgYKekoQw==}
    engines: {node: '>=18'}
    cpu: [x64]
    os: [openbsd]

  '@esbuild/openharmony-arm64@0.25.12':
    resolution: {integrity: sha512-rm0YWsqUSRrjncSXGA7Zv78Nbnw4XL6/dzr20cyrQf7ZmRcsovpcRBdhD43Nuk3y7XIoW2OxMVvwuRvk9XdASg==}
    engines: {node: '>=18'}
    cpu: [arm64]
    os: [openharmony]

  '@esbuild/sunos-x64@0.25.12':
    resolution: {integrity: sha512-3wGSCDyuTHQUzt0nV7bocDy72r2lI33QL3gkDNGkod22EsYl04sMf0qLb8luNKTOmgF/eDEDP5BFNwoBKH441w==}
    engines: {node: '>=18'}
    cpu: [x64]
    os: [sunos]

  '@esbuild/win32-arm64@0.25.12':
    resolution: {integrity: sha512-rMmLrur64A7+DKlnSuwqUdRKyd3UE7oPJZmnljqEptesKM8wx9J8gx5u0+9Pq0fQQW8vqeKebwNXdfOyP+8Bsg==}
    engines: {node: '>=18'}
    cpu: [arm64]
    os: [win32]

  '@esbuild/win32-ia32@0.25.12':
    resolution: {integrity: sha512-HkqnmmBoCbCwxUKKNPBixiWDGCpQGVsrQfJoVGYLPT41XWF8lHuE5N6WhVia2n4o5QK5M4tYr21827fNhi4byQ==}
    engines: {node: '>=18'}
    cpu: [ia32]
    os: [win32]

  '@esbuild/win32-x64@0.25.12':
    resolution: {integrity: sha512-alJC0uCZpTFrSL0CCDjcgleBXPnCrEAhTBILpeAp7M/OFgoqtAetfBzX0xM00MUsVVPpVjlPuMbREqnZCXaTnA==}
    engines: {node: '>=18'}
    cpu: [x64]
    os: [win32]

  '@eslint-community/eslint-utils@4.9.0':
    resolution: {integrity: sha512-ayVFHdtZ+hsq1t2Dy24wCmGXGe4q9Gu3smhLYALJrr473ZH27MsnSL+LKUlimp4BWJqMDMLmPpx/Q9R3OAlL4g==}
    engines: {node: ^12.22.0 || ^14.17.0 || >=16.0.0}
    peerDependencies:
      eslint: ^6.0.0 || ^7.0.0 || >=8.0.0

  '@eslint-community/regexpp@4.12.2':
    resolution: {integrity: sha512-EriSTlt5OC9/7SXkRSCAhfSxxoSUgBm33OH+IkwbdpgoqsSsUg7y3uh+IICI/Qg4BBWr3U2i39RpmycbxMq4ew==}
    engines: {node: ^12.0.0 || ^14.0.0 || >=16.0.0}

  '@eslint/config-array@0.21.1':
    resolution: {integrity: sha512-aw1gNayWpdI/jSYVgzN5pL0cfzU02GT3NBpeT/DXbx1/1x7ZKxFPd9bwrzygx/qiwIQiJ1sw/zD8qY/kRvlGHA==}
    engines: {node: ^18.18.0 || ^20.9.0 || >=21.1.0}

  '@eslint/config-helpers@0.4.1':
    resolution: {integrity: sha512-csZAzkNhsgwb0I/UAV6/RGFTbiakPCf0ZrGmrIxQpYvGZ00PhTkSnyKNolphgIvmnJeGw6rcGVEXfTzUnFuEvw==}
    engines: {node: ^18.18.0 || ^20.9.0 || >=21.1.0}

  '@eslint/core@0.16.0':
    resolution: {integrity: sha512-nmC8/totwobIiFcGkDza3GIKfAw1+hLiYVrh3I1nIomQ8PEr5cxg34jnkmGawul/ep52wGRAcyeDCNtWKSOj4Q==}
    engines: {node: ^18.18.0 || ^20.9.0 || >=21.1.0}

  '@eslint/eslintrc@2.1.4':
    resolution: {integrity: sha512-269Z39MS6wVJtsoUl10L60WdkhJVdPG24Q4eZTH3nnF6lpvSShEK3wQjDX9JRWAUPvPh7COouPpU9IrqaZFvtQ==}
    engines: {node: ^12.22.0 || ^14.17.0 || >=16.0.0}

  '@eslint/eslintrc@3.3.1':
    resolution: {integrity: sha512-gtF186CXhIl1p4pJNGZw8Yc6RlshoePRvE0X91oPGb3vZ8pM3qOS9W9NGPat9LziaBV7XrJWGylNQXkGcnM3IQ==}
    engines: {node: ^18.18.0 || ^20.9.0 || >=21.1.0}

  '@eslint/js@8.57.1':
    resolution: {integrity: sha512-d9zaMRSTIKDLhctzH12MtXvJKSSUhaHcjV+2Z+GK+EEY7XKpP5yR4x+N3TAcHTcu963nIr+TMcCb4DBCYX1z6Q==}
    engines: {node: ^12.22.0 || ^14.17.0 || >=16.0.0}

  '@eslint/js@9.38.0':
    resolution: {integrity: sha512-UZ1VpFvXf9J06YG9xQBdnzU+kthors6KjhMAl6f4gH4usHyh31rUf2DLGInT8RFYIReYXNSydgPY0V2LuWgl7A==}
    engines: {node: ^18.18.0 || ^20.9.0 || >=21.1.0}

  '@eslint/object-schema@2.1.7':
    resolution: {integrity: sha512-VtAOaymWVfZcmZbp6E2mympDIHvyjXs/12LqWYjVw6qjrfF+VK+fyG33kChz3nnK+SU5/NeHOqrTEHS8sXO3OA==}
    engines: {node: ^18.18.0 || ^20.9.0 || >=21.1.0}

  '@eslint/plugin-kit@0.4.0':
    resolution: {integrity: sha512-sB5uyeq+dwCWyPi31B2gQlVlo+j5brPlWx4yZBrEaRo/nhdDE8Xke1gsGgtiBdaBTxuTkceLVuVt/pclrasb0A==}
    engines: {node: ^18.18.0 || ^20.9.0 || >=21.1.0}

  '@humanfs/core@0.19.1':
    resolution: {integrity: sha512-5DyQ4+1JEUzejeK1JGICcideyfUbGixgS9jNgex5nqkW+cY7WZhxBigmieN5Qnw9ZosSNVC9KQKyb+GUaGyKUA==}
    engines: {node: '>=18.18.0'}

  '@humanfs/node@0.16.7':
    resolution: {integrity: sha512-/zUx+yOsIrG4Y43Eh2peDeKCxlRt/gET6aHfaKpuq267qXdYDFViVHfMaLyygZOnl0kGWxFIgsBy8QFuTLUXEQ==}
    engines: {node: '>=18.18.0'}

  '@humanwhocodes/config-array@0.13.0':
    resolution: {integrity: sha512-DZLEEqFWQFiyK6h5YIeynKx7JlvCYWL0cImfSRXZ9l4Sg2efkFGTuFf6vzXjK1cq6IYkU+Eg/JizXw+TD2vRNw==}
    engines: {node: '>=10.10.0'}
    deprecated: Use @eslint/config-array instead

  '@humanwhocodes/module-importer@1.0.1':
    resolution: {integrity: sha512-bxveV4V8v5Yb4ncFTT3rPSgZBOpCkjfK0y4oVVVJwIuDVBRMDXrPyXRL988i5ap9m9bnyEEjWfm5WkBmtffLfA==}
    engines: {node: '>=12.22'}

  '@humanwhocodes/object-schema@2.0.3':
    resolution: {integrity: sha512-93zYdMES/c1D69yZiKDBj0V24vqNzB/koF26KPaagAfd3P/4gUlh3Dys5ogAK+Exi9QyzlD8x/08Zt7wIKcDcA==}
    deprecated: Use @eslint/object-schema instead

  '@humanwhocodes/retry@0.4.3':
    resolution: {integrity: sha512-bV0Tgo9K4hfPCek+aMAn81RppFKv2ySDQeMoSZuvTASywNTnVJCArCZE2FWqpvIatKu7VMRLWlR1EazvVhDyhQ==}
    engines: {node: '>=18.18'}

  '@isaacs/balanced-match@4.0.1':
    resolution: {integrity: sha512-yzMTt9lEb8Gv7zRioUilSglI0c0smZ9k5D65677DLWLtWJaXIS3CqcGyUFByYKlnUj6TkjLVs54fBl6+TiGQDQ==}
    engines: {node: 20 || >=22}

  '@isaacs/brace-expansion@5.0.0':
    resolution: {integrity: sha512-ZT55BDLV0yv0RBm2czMiZ+SqCGO7AvmOM3G/w2xhVPH+te0aKgFjmBvGlL1dH+ql2tgGO3MVrbb3jCKyvpgnxA==}
    engines: {node: 20 || >=22}

  '@isaacs/cliui@8.0.2':
    resolution: {integrity: sha512-O8jcjabXaleOG9DQ0+ARXWZBTfnP4WNAqzuiJK7ll44AmxGKv/J2M4TPjxjY3znBCfvBXFzucm1twdyFybFqEA==}
    engines: {node: '>=12'}

  '@isaacs/fs-minipass@4.0.1':
    resolution: {integrity: sha512-wgm9Ehl2jpeqP3zw/7mo3kRHFp5MEDhqAdwy1fTGkHAwnkGOVsgpvQhL8B5n1qlb01jV3n/bI0ZfZp5lWA1k4w==}
    engines: {node: '>=18.0.0'}

  '@istanbuljs/schema@0.1.3':
    resolution: {integrity: sha512-ZXRY4jNvVgSVQ8DL3LTcakaAtXwTVUxE81hslsyD2AtoXW/wVob10HkOJ1X/pAlcI7D+2YoZKg5do8G/w6RYgA==}
    engines: {node: '>=8'}

  '@jridgewell/gen-mapping@0.3.13':
    resolution: {integrity: sha512-2kkt/7niJ6MgEPxF0bYdQ6etZaA+fQvDcLKckhy1yIQOzaoKjBBjSj63/aLVjYE3qhRt5dvM+uUyfCg6UKCBbA==}

  '@jridgewell/remapping@2.3.5':
    resolution: {integrity: sha512-LI9u/+laYG4Ds1TDKSJW2YPrIlcVYOwi2fUC6xB43lueCjgxV4lffOCZCtYFiH6TNOX+tQKXx97T4IKHbhyHEQ==}

  '@jridgewell/resolve-uri@3.1.2':
    resolution: {integrity: sha512-bRISgCIjP20/tbWSPWMEi54QVPRZExkuD9lJL+UIxUKtwVJA8wW1Trb1jMs1RFXo1CBTNZ/5hpC9QvmKWdopKw==}
    engines: {node: '>=6.0.0'}

  '@jridgewell/sourcemap-codec@1.5.5':
    resolution: {integrity: sha512-cYQ9310grqxueWbl+WuIUIaiUaDcj7WOq5fVhEljNVgRfOUhY9fy2zTvfoqWsnebh8Sl70VScFbICvJnLKB0Og==}

  '@jridgewell/trace-mapping@0.3.31':
    resolution: {integrity: sha512-zzNR+SdQSDJzc8joaeP8QQoCQr8NuYx2dIIytl1QeBEZHJ9uW6hebsrYgbz8hJwUQao3TWCMtmfV8Nu1twOLAw==}

  '@mapbox/node-pre-gyp@2.0.0':
    resolution: {integrity: sha512-llMXd39jtP0HpQLVI37Bf1m2ADlEb35GYSh1SDSLsBhR+5iCxiNGlT31yqbNtVHygHAtMy6dWFERpU2JgufhPg==}
    engines: {node: '>=18'}
    hasBin: true

  '@mishieck/ink-titled-box@0.3.0':
    resolution: {integrity: sha512-ugzVH9hixp3hwKfQ8On/qnsrdAxS3y9rTu/aGOFed4zVUvtZyGZNIR4rxAwXult8HKI4vJEh0OM8wib9NPrwUg==}
    peerDependencies:
      ink: ^6.0.0
      react: ^19.1.0
      typescript: ^5

  '@mixmark-io/domino@2.2.0':
    resolution: {integrity: sha512-Y28PR25bHXUg88kCV7nivXrP2Nj2RueZ3/l/jdx6J9f8J4nsEGcgX0Qe6lt7Pa+J79+kPiJU3LguR6O/6zrLOw==}

  '@modelcontextprotocol/sdk@1.24.0':
    resolution: {integrity: sha512-D8h5KXY2vHFW8zTuxn2vuZGN0HGrQ5No6LkHwlEA9trVgNdPL3TF1dSqKA7Dny6BbBYKSW/rOBDXdC8KJAjUCg==}
    engines: {node: '>=18'}
    peerDependencies:
      '@cfworker/json-schema': ^4.1.1
      zod: ^3.25 || ^4.0
    peerDependenciesMeta:
      '@cfworker/json-schema':
        optional: true

  '@mozilla/readability@0.6.0':
    resolution: {integrity: sha512-juG5VWh4qAivzTAeMzvY9xs9HY5rAcr2E4I7tiSSCokRFi7XIZCAu92ZkSTsIj1OPceCifL3cpfteP3pDT9/QQ==}
    engines: {node: '>=14.0.0'}

  '@nanocollective/get-md@1.0.1':
    resolution: {integrity: sha512-eDHnCnFrkbmqADGB+wTmn45Hahc9pqU3zC54+GVKGrGl+1PGSgUEUzn6epS2uiTVeOdAxJljXxTl37/WTt7lgg==}
    engines: {node: '>=18'}
    hasBin: true

  '@napi-rs/wasm-runtime@1.0.7':
    resolution: {integrity: sha512-SeDnOO0Tk7Okiq6DbXmmBODgOAb9dp9gjlphokTUxmt8U3liIP1ZsozBahH69j/RJv+Rfs6IwUKHTgQYJ/HBAw==}

  '@nodelib/fs.scandir@2.1.5':
    resolution: {integrity: sha512-vq24Bq3ym5HEQm2NKCr3yXDwjc7vTsEThRDnkp2DK9p1uqLR+DHurm/NOTo0KG7HYHU7eppKZj3MyqYuMBf62g==}
    engines: {node: '>= 8'}

  '@nodelib/fs.stat@2.0.5':
    resolution: {integrity: sha512-RkhPPp2zrqDAQA/2jNhnztcPAlv64XdhIp7a7454A5ovI7Bukxgt7MX7udwAu3zg1DcpPU0rz3VV1SeaqvY4+A==}
    engines: {node: '>= 8'}

  '@nodelib/fs.walk@1.2.8':
    resolution: {integrity: sha512-oGB+UxlgWcgQkgwo8GcEGwemoTFt3FIO9ababBmaGwXIoBKZ+GTy0pP185beGg7Llih/NSHSV2XAs1lnznocSg==}
    engines: {node: '>= 8'}

  '@opentelemetry/api@1.9.0':
    resolution: {integrity: sha512-3giAOQvZiH5F9bMlMiv8+GSPMeqg0dbaeo58/0SlA9sxSqZhnUtxzX9/2FzyhS9sWQf5S0GJE0AKBrFqjpeYcg==}
    engines: {node: '>=8.0.0'}

  '@oxc-resolver/binding-android-arm-eabi@11.11.1':
    resolution: {integrity: sha512-v5rtczLD5d8lasBdP6GXoM7VQ1Av9pZyWGXF5afQawRZcWTVvncrIzu9nhKpvIhhmC4C6MYdXA3CNZc60LvUig==}
    cpu: [arm]
    os: [android]

  '@oxc-resolver/binding-android-arm64@11.11.1':
    resolution: {integrity: sha512-0QqKsM8/XRNDGZy1/rxys53U/aCLVBKV2jgGFr3msypTZtNH/d4qao7QULM++H4hcaXghfXaB4xVCPDg3tHCvQ==}
    cpu: [arm64]
    os: [android]

  '@oxc-resolver/binding-darwin-arm64@11.11.1':
    resolution: {integrity: sha512-xdHj8Mn3WB+dTGWcMzC07pZiSvQfKxcCEIlmDGrwwLmS4MgyJcraDDykFg4NXwd8dJNKOLqEfV3RMLRYgE2f8w==}
    cpu: [arm64]
    os: [darwin]

  '@oxc-resolver/binding-darwin-x64@11.11.1':
    resolution: {integrity: sha512-t9ImHoJXhFimPx3u0UMbQzADUBq/xnQY1eGc3bfOu5l4h0k/3rlsO16Fe8dheG8Iuvc3j2lh8H8dFg/Los4WeQ==}
    cpu: [x64]
    os: [darwin]

  '@oxc-resolver/binding-freebsd-x64@11.11.1':
    resolution: {integrity: sha512-aK7b1Yr2VkC2efK0w63v7gZkCqYmhR4XTCCYgA5KbtpJVg1OwFXVRjO1vfWNn5osk9dNpaIdeo3C1IfWPhW68w==}
    cpu: [x64]
    os: [freebsd]

  '@oxc-resolver/binding-linux-arm-gnueabihf@11.11.1':
    resolution: {integrity: sha512-9wHEYo+1VLoCjX4iI29ZR2ExdcGbG8JlmSR0aRW/A/NuzKxFB+bfiPkwUrvdSv7syXS8CrixvLdqAkBoXgk/rQ==}
    cpu: [arm]
    os: [linux]

  '@oxc-resolver/binding-linux-arm-musleabihf@11.11.1':
    resolution: {integrity: sha512-Mf8wZJEeGAQ1WAwp6nvtxucYAQDDtj9Qhv1BaQS8SbeR3na203RUFdEm6F5ptWzF8cuY+ye+FsGKr8lKG3pvWg==}
    cpu: [arm]
    os: [linux]

  '@oxc-resolver/binding-linux-arm64-gnu@11.11.1':
    resolution: {integrity: sha512-Fk8BrFBfKzUveCEAXZ6kDhyc5RLWIWOI0+UZGp1G3WQIFo9HDEqnYtsOtUbzLtjifbyMhtaTteElRSGNKTJ3nA==}
    cpu: [arm64]
    os: [linux]

  '@oxc-resolver/binding-linux-arm64-musl@11.11.1':
    resolution: {integrity: sha512-jbsO1/VTDRb5FAvWnxEIFOnFHA7dALBn5HPdxdoAbnuvjgjIPYMVvTFEBPNLz3BSFxWdounZasZDYYFhBhFzmQ==}
    cpu: [arm64]
    os: [linux]

  '@oxc-resolver/binding-linux-ppc64-gnu@11.11.1':
    resolution: {integrity: sha512-+aY2AjUQkByiOtKUU0RyqB7VV7HIh3SMBh54/9nzUbHN5RiF0As5DApV/IwbQjB2oKc0VywQZzE+/Wj/Ijvd/Q==}
    cpu: [ppc64]
    os: [linux]

  '@oxc-resolver/binding-linux-riscv64-gnu@11.11.1':
    resolution: {integrity: sha512-HqBogCmIl344en3EAhC9vSm/h52fb5BA0eFxsgsH9HgwYY6qH4th4msBqBAiMRCKcC6hVwjh0fmzHgST2rx4Cw==}
    cpu: [riscv64]
    os: [linux]

  '@oxc-resolver/binding-linux-riscv64-musl@11.11.1':
    resolution: {integrity: sha512-9dXyIMQMrh76WyMtNDJhsRYqc6KDsQe3/ja9fAPBk28p7kltEvZvHpivq1Xa8Ca/JCa8QgTROgLInChNEF27bQ==}
    cpu: [riscv64]
    os: [linux]

  '@oxc-resolver/binding-linux-s390x-gnu@11.11.1':
    resolution: {integrity: sha512-Ybp/bSJmnl0sr8zh+nIz0cpU077tDZDYRYDhZiWN+f7rcWF7D8Z/pKD9zPxRocvJieZGfzrIwmHiHf9eY47P9w==}
    cpu: [s390x]
    os: [linux]

  '@oxc-resolver/binding-linux-x64-gnu@11.11.1':
    resolution: {integrity: sha512-uVWj/UI6+l5/CeV2d4XpjycJNDkk/JfxNzQLAFCsVl5ZbrIfWQ9TzEzAi7xsDgVZYLBuL7iSowQ7YYRp1LQZlA==}
    cpu: [x64]
    os: [linux]

  '@oxc-resolver/binding-linux-x64-musl@11.11.1':
    resolution: {integrity: sha512-Q9kQmiZn4bNnCOqPHvdF4bHdKXBa7Ow6yfeKTWPNOHyoZXdyxIu5C+3jSjo+SJiFNhmnh0hEAN8om6GEuJEYCA==}
    cpu: [x64]
    os: [linux]

  '@oxc-resolver/binding-wasm32-wasi@11.11.1':
    resolution: {integrity: sha512-skGIwjoRwEh2qFIaG/wwa74i5KcoWNTEy1ycB6qdRV+OOSlkosVFIzXPYzjcuwtIL1M6pC7+M+56TgQQEzOUmw==}
    engines: {node: '>=14.0.0'}
    cpu: [wasm32]

  '@oxc-resolver/binding-win32-arm64-msvc@11.11.1':
    resolution: {integrity: sha512-5R2GVH44JXGoI+gVlR4+O3ql6KZICQlCmIB0ZbpiYbEHNxaB47v3aSMVxcCuwhYKndJUJZwRXnYzoCfMEu4o0g==}
    cpu: [arm64]
    os: [win32]

  '@oxc-resolver/binding-win32-ia32-msvc@11.11.1':
    resolution: {integrity: sha512-iB/ljDyPJCMIO7WPx2bj8fRCB1TxmHSv/t3oyUwOiz79Q0A33QbwZWhdx+ZXdazGPer71mYZfr3eb0hAnmlgrg==}
    cpu: [ia32]
    os: [win32]

  '@oxc-resolver/binding-win32-x64-msvc@11.11.1':
    resolution: {integrity: sha512-OtUpzpStS5bgVGXV7eaBr7Spot9lXu/wyd0yWEyoG2tyzm/bwdRKCwJQzxWIhlecRxMDGA+qlLRRicTNOejkSQ==}
    cpu: [x64]
    os: [win32]

  '@pinojs/redact@0.4.0':
    resolution: {integrity: sha512-k2ENnmBugE/rzQfEcdWHcCY+/FM3VLzH9cYEsbdsoqrvzAKRhUZeRNhAZvB8OitQJ1TBed3yqWtdjzS6wJKBwg==}

  '@pkgjs/parseargs@0.11.0':
    resolution: {integrity: sha512-+1VkjdD0QBLPodGrJUeqarH8VAIvQODIbwh9XpP5Syisf7YoQgsJKPNFoqqLQlu+VQ/tVSshMR6loPMn8U+dPg==}
    engines: {node: '>=14'}

  '@rollup/pluginutils@5.3.0':
    resolution: {integrity: sha512-5EdhGZtnu3V88ces7s53hhfK5KSASnJZv8Lulpc04cWO3REESroJXg73DFsOmgbU2BhwV0E20bu2IDZb3VKW4Q==}
    engines: {node: '>=14.0.0'}
    peerDependencies:
      rollup: ^1.20.0||^2.0.0||^3.0.0||^4.0.0
    peerDependenciesMeta:
      rollup:
        optional: true

  '@sec-ant/readable-stream@0.4.1':
    resolution: {integrity: sha512-831qok9r2t8AlxLko40y2ebgSDhenenCatLVeW/uBtnHPyhHOvG0C7TvfgecV+wHzIm5KUICgzmVpWS+IMEAeg==}

  '@secretlint/config-creator@10.2.2':
    resolution: {integrity: sha512-BynOBe7Hn3LJjb3CqCHZjeNB09s/vgf0baBaHVw67w7gHF0d25c3ZsZ5+vv8TgwSchRdUCRrbbcq5i2B1fJ2QQ==}
    engines: {node: '>=20.0.0'}

  '@secretlint/config-loader@10.2.2':
    resolution: {integrity: sha512-ndjjQNgLg4DIcMJp4iaRD6xb9ijWQZVbd9694Ol2IszBIbGPPkwZHzJYKICbTBmh6AH/pLr0CiCaWdGJU7RbpQ==}
    engines: {node: '>=20.0.0'}

  '@secretlint/core@10.2.2':
    resolution: {integrity: sha512-6rdwBwLP9+TO3rRjMVW1tX+lQeo5gBbxl1I5F8nh8bgGtKwdlCMhMKsBWzWg1ostxx/tIG7OjZI0/BxsP8bUgw==}
    engines: {node: '>=20.0.0'}

  '@secretlint/formatter@10.2.2':
    resolution: {integrity: sha512-10f/eKV+8YdGKNQmoDUD1QnYL7TzhI2kzyx95vsJKbEa8akzLAR5ZrWIZ3LbcMmBLzxlSQMMccRmi05yDQ5YDA==}
    engines: {node: '>=20.0.0'}

  '@secretlint/node@10.2.2':
    resolution: {integrity: sha512-eZGJQgcg/3WRBwX1bRnss7RmHHK/YlP/l7zOQsrjexYt6l+JJa5YhUmHbuGXS94yW0++3YkEJp0kQGYhiw1DMQ==}
    engines: {node: '>=20.0.0'}

  '@secretlint/profiler@10.2.2':
    resolution: {integrity: sha512-qm9rWfkh/o8OvzMIfY8a5bCmgIniSpltbVlUVl983zDG1bUuQNd1/5lUEeWx5o/WJ99bXxS7yNI4/KIXfHexig==}

  '@secretlint/resolver@10.2.2':
    resolution: {integrity: sha512-3md0cp12e+Ae5V+crPQYGd6aaO7ahw95s28OlULGyclyyUtf861UoRGS2prnUrKh7MZb23kdDOyGCYb9br5e4w==}

  '@secretlint/secretlint-formatter-sarif@10.2.2':
    resolution: {integrity: sha512-ojiF9TGRKJJw308DnYBucHxkpNovDNu1XvPh7IfUp0A12gzTtxuWDqdpuVezL7/IP8Ua7mp5/VkDMN9OLp1doQ==}

  '@secretlint/secretlint-rule-no-dotenv@10.2.2':
    resolution: {integrity: sha512-KJRbIShA9DVc5Va3yArtJ6QDzGjg3PRa1uYp9As4RsyKtKSSZjI64jVca57FZ8gbuk4em0/0Jq+uy6485wxIdg==}
    engines: {node: '>=20.0.0'}

  '@secretlint/secretlint-rule-preset-recommend@10.2.2':
    resolution: {integrity: sha512-K3jPqjva8bQndDKJqctnGfwuAxU2n9XNCPtbXVI5JvC7FnQiNg/yWlQPbMUlBXtBoBGFYp08A94m6fvtc9v+zA==}
    engines: {node: '>=20.0.0'}

  '@secretlint/source-creator@10.2.2':
    resolution: {integrity: sha512-h6I87xJfwfUTgQ7irWq7UTdq/Bm1RuQ/fYhA3dtTIAop5BwSFmZyrchph4WcoEvbN460BWKmk4RYSvPElIIvxw==}
    engines: {node: '>=20.0.0'}

  '@secretlint/types@10.2.2':
    resolution: {integrity: sha512-Nqc90v4lWCXyakD6xNyNACBJNJ0tNCwj2WNk/7ivyacYHxiITVgmLUFXTBOeCdy79iz6HtN9Y31uw/jbLrdOAg==}
    engines: {node: '>=20.0.0'}

  '@sindresorhus/merge-streams@2.3.0':
    resolution: {integrity: sha512-LtoMMhxAlorcGhmFYI+LhPgbPZCkgP6ra1YL604EeF6U98pLlQ3iWIGMdWSC+vWmPBWBNgmDBAhnAobLROJmwg==}
    engines: {node: '>=18'}

  '@sindresorhus/merge-streams@4.0.0':
    resolution: {integrity: sha512-tlqY9xq5ukxTUZBmoOp+m61cqwQD5pHJtFY3Mn8CA8ps6yghLH/Hw8UPdqg4OLmFW3IFlcXnQNmo/dh8HzXYIQ==}
    engines: {node: '>=18'}

  '@standard-schema/spec@1.0.0':
    resolution: {integrity: sha512-m2bOd0f2RT9k8QJx1JN85cZYyH1RqFBdlwtkSlf4tBDYLCiiZnv1fIIwacK6cqwXavOydf0NPToMQgpKq+dVlA==}

  '@textlint/ast-node-types@15.4.0':
    resolution: {integrity: sha512-IqY8i7IOGuvy05wZxISB7Me1ZyrvhaQGgx6DavfQjH3cfwpPFdDbDYmMXMuSv2xLS1kDB1kYKBV7fL2Vi16lRA==}

  '@textlint/linter-formatter@15.4.0':
    resolution: {integrity: sha512-rfqOZmnI1Wwc/Pa4LK+vagvVPmvxf9oRsBRqIOB04DwhucingZyAIJI/TyG18DIDYbP2aFXBZ3oOvyAxHe/8PQ==}

  '@textlint/module-interop@15.4.0':
    resolution: {integrity: sha512-uGf+SFIfzOLCbZI0gp+2NLsrkSArsvEWulPP6lJuKp7yRHadmy7Xf/YHORe46qhNyyxc8PiAfiixHJSaHGUrGg==}

  '@textlint/resolver@15.4.0':
    resolution: {integrity: sha512-Vh/QceKZQHFJFG4GxxIsKM1Xhwv93mbtKHmFE5/ybal1mIKHdqF03Z9Guaqt6Sx/AeNUshq0hkMOEhEyEWnehQ==}

  '@textlint/types@15.4.0':
    resolution: {integrity: sha512-ZMwJgw/xjxJufOD+IB7I2Enl9Si4Hxo04B76RwUZ5cKBKzOPcmd6WvGe2F7jqdgmTdGnfMU+Bo/joQrjPNIWqg==}

  '@tybys/wasm-util@0.10.1':
    resolution: {integrity: sha512-9tTaPJLSiejZKx+Bmog4uSubteqTvFrVrURwkmHixBo0G4seD0zUxp98E1DzUBJxLQ3NPwXrGKDiVjwx/DpPsg==}

  '@types/estree@1.0.8':
    resolution: {integrity: sha512-dWHzHa2WqEXI/O1E9OjrocMTKJl2mSrEolh1Iomrv6U+JuNwaHXsXx9bLu5gG7BUWFIN0skIQJQ/L1rIex4X6w==}

  '@types/gradient-string@1.1.6':
    resolution: {integrity: sha512-LkaYxluY4G5wR1M4AKQUal2q61Di1yVVCw42ImFTuaIoQVgmV0WP1xUaLB8zwb47mp82vWTpePI9JmrjEnJ7nQ==}

  '@types/ink-text-input@2.0.5':
    resolution: {integrity: sha512-dp6qIrf/VKQyiJfLSOTk7XhbAG3SkGLMrL/5QwaOpYae20+/+VFLuEgpfjpAWOITVL7uyiE9nKdQ4pk03T2F+Q==}

  '@types/ink@0.5.2':
    resolution: {integrity: sha512-yEuhWTRMXJkIWiaM58c5kuRot5HFccv9kjjgy0fBZG0+tYb+sMBaxHNPVqyZXspGGlmwDOQ1d3BsygWpWlW17w==}

  '@types/istanbul-lib-coverage@2.0.6':
    resolution: {integrity: sha512-2QF/t/auWm0lsy8XtKVPG19v3sSOQlJe/YHZgfjb/KBBHOGSV+J2q/S671rcq9uTBrLAXmZpqJiaQbMT+zNU1w==}

  '@types/json-schema@7.0.15':
    resolution: {integrity: sha512-5+fP8P8MFNC+AyZCDxrB2pkZFPGzqQWUzpSeuuVLvm8VMcorNYavBqoFcxK8bQz4Qsbn4oUEEem4wDLfcysGHA==}

  '@types/node@18.19.130':
    resolution: {integrity: sha512-GRaXQx6jGfL8sKfaIDD6OupbIHBr9jv7Jnaml9tB7l4v068PAOXqfcujMMo5PhbIs6ggR1XODELqahT2R8v0fg==}

  '@types/node@20.19.25':
    resolution: {integrity: sha512-ZsJzA5thDQMSQO788d7IocwwQbI8B5OPzmqNvpf3NY/+MHDAS759Wo0gd2WQeXYt5AAAQjzcrTVC6SKCuYgoCQ==}

  '@types/node@24.3.0':
    resolution: {integrity: sha512-aPTXCrfwnDLj4VvXrm+UUCQjNEvJgNA8s5F1cvwQU+3KNltTOkBm1j30uNLyqqPNe7gE3KFzImYoZEfLhp4Yow==}

  '@types/normalize-package-data@2.4.4':
    resolution: {integrity: sha512-37i+OaWTh9qeK4LSHPsyRC7NahnGotNuZvjLSgcPzblpHB3rrCJxAOgI5gCdKm7coonsaX1Of0ILiTcnZjbfxA==}

  '@types/prop-types@15.7.15':
    resolution: {integrity: sha512-F6bEyamV9jKGAFBEmlQnesRPGOQqS2+Uwi0Em15xenOxHaf2hv6L8YCVn3rPdPJOiJfPiCnLIRyvwVaqMY3MIw==}

  '@types/react@19.1.12':
    resolution: {integrity: sha512-cMoR+FoAf/Jyq6+Df2/Z41jISvGZZ2eTlnsaJRptmZ76Caldwy1odD4xTr/gNV9VLj0AWgg/nmkevIyUfIIq5w==}

  '@types/sarif@2.1.7':
    resolution: {integrity: sha512-kRz0VEkJqWLf1LLVN4pT1cg1Z9wAuvI6L97V3m2f5B76Tg8d413ddvLBPTEHAZJlnn4XSvu0FkZtViCQGVyrXQ==}

  '@types/tinycolor2@1.4.6':
    resolution: {integrity: sha512-iEN8J0BoMnsWBqjVbWH/c0G0Hh7O21lpR2/+PrvAVgWdzL7eexIFm4JN/Wn10PTcmNdtS6U67r499mlWMXOxNw==}

  '@types/vscode@1.106.1':
    resolution: {integrity: sha512-R/HV8u2h8CAddSbX8cjpdd7B8/GnE4UjgjpuGuHcbp1xV6yh4OeqU4L1pKjlwujCrSFS0MOpwJAIs/NexMB1fQ==}

  '@types/ws@8.18.1':
    resolution: {integrity: sha512-ThVF6DCVhA8kUGy+aazFQ4kXQ7E1Ty7A3ypFOe0IcJV8O/M511G99AW24irKrW56Wt44yG9+ij8FaqoBGkuBXg==}

  '@typescript-eslint/eslint-plugin@8.46.2':
    resolution: {integrity: sha512-ZGBMToy857/NIPaaCucIUQgqueOiq7HeAKkhlvqVV4lm089zUFW6ikRySx2v+cAhKeUCPuWVHeimyk6Dw1iY3w==}
    engines: {node: ^18.18.0 || ^20.9.0 || >=21.1.0}
    peerDependencies:
      '@typescript-eslint/parser': ^8.46.2
      eslint: ^8.57.0 || ^9.0.0
      typescript: '>=4.8.4 <6.0.0'

  '@typescript-eslint/parser@8.46.2':
    resolution: {integrity: sha512-BnOroVl1SgrPLywqxyqdJ4l3S2MsKVLDVxZvjI1Eoe8ev2r3kGDo+PcMihNmDE+6/KjkTubSJnmqGZZjQSBq/g==}
    engines: {node: ^18.18.0 || ^20.9.0 || >=21.1.0}
    peerDependencies:
      eslint: ^8.57.0 || ^9.0.0
      typescript: '>=4.8.4 <6.0.0'

  '@typescript-eslint/project-service@8.46.2':
    resolution: {integrity: sha512-PULOLZ9iqwI7hXcmL4fVfIsBi6AN9YxRc0frbvmg8f+4hQAjQ5GYNKK0DIArNo+rOKmR/iBYwkpBmnIwin4wBg==}
    engines: {node: ^18.18.0 || ^20.9.0 || >=21.1.0}
    peerDependencies:
      typescript: '>=4.8.4 <6.0.0'

  '@typescript-eslint/scope-manager@8.46.2':
    resolution: {integrity: sha512-LF4b/NmGvdWEHD2H4MsHD8ny6JpiVNDzrSZr3CsckEgCbAGZbYM4Cqxvi9L+WqDMT+51Ozy7lt2M+d0JLEuBqA==}
    engines: {node: ^18.18.0 || ^20.9.0 || >=21.1.0}

  '@typescript-eslint/tsconfig-utils@8.46.2':
    resolution: {integrity: sha512-a7QH6fw4S57+F5y2FIxxSDyi5M4UfGF+Jl1bCGd7+L4KsaUY80GsiF/t0UoRFDHAguKlBaACWJRmdrc6Xfkkag==}
    engines: {node: ^18.18.0 || ^20.9.0 || >=21.1.0}
    peerDependencies:
      typescript: '>=4.8.4 <6.0.0'

  '@typescript-eslint/type-utils@8.46.2':
    resolution: {integrity: sha512-HbPM4LbaAAt/DjxXaG9yiS9brOOz6fabal4uvUmaUYe6l3K1phQDMQKBRUrr06BQkxkvIZVVHttqiybM9nJsLA==}
    engines: {node: ^18.18.0 || ^20.9.0 || >=21.1.0}
    peerDependencies:
      eslint: ^8.57.0 || ^9.0.0
      typescript: '>=4.8.4 <6.0.0'

  '@typescript-eslint/types@8.46.2':
    resolution: {integrity: sha512-lNCWCbq7rpg7qDsQrd3D6NyWYu+gkTENkG5IKYhUIcxSb59SQC/hEQ+MrG4sTgBVghTonNWq42bA/d4yYumldQ==}
    engines: {node: ^18.18.0 || ^20.9.0 || >=21.1.0}

  '@typescript-eslint/typescript-estree@8.46.2':
    resolution: {integrity: sha512-f7rW7LJ2b7Uh2EiQ+7sza6RDZnajbNbemn54Ob6fRwQbgcIn+GWfyuHDHRYgRoZu1P4AayVScrRW+YfbTvPQoQ==}
    engines: {node: ^18.18.0 || ^20.9.0 || >=21.1.0}
    peerDependencies:
      typescript: '>=4.8.4 <6.0.0'

  '@typescript-eslint/utils@8.46.2':
    resolution: {integrity: sha512-sExxzucx0Tud5tE0XqR0lT0psBQvEpnpiul9XbGUB1QwpWJJAps1O/Z7hJxLGiZLBKMCutjTzDgmd1muEhBnVg==}
    engines: {node: ^18.18.0 || ^20.9.0 || >=21.1.0}
    peerDependencies:
      eslint: ^8.57.0 || ^9.0.0
      typescript: '>=4.8.4 <6.0.0'

  '@typescript-eslint/visitor-keys@8.46.2':
    resolution: {integrity: sha512-tUFMXI4gxzzMXt4xpGJEsBsTox0XbNQ1y94EwlD/CuZwFcQP79xfQqMhau9HsRc/J0cAPA/HZt1dZPtGn9V/7w==}
    engines: {node: ^18.18.0 || ^20.9.0 || >=21.1.0}

  '@typespec/ts-http-runtime@0.3.2':
    resolution: {integrity: sha512-IlqQ/Gv22xUC1r/WQm4StLkYQmaaTsXAhUVsNE0+xiyf0yRFiH5++q78U3bw6bLKDCTmh0uqKB9eG9+Bt75Dkg==}
    engines: {node: '>=20.0.0'}

  '@ungap/structured-clone@1.3.0':
    resolution: {integrity: sha512-WmoN8qaIAo7WTYWbAZuG8PYEhn5fkz7dZrqTBZ7dtt//lL2Gwms1IcnQ5yHqjDfX8Ft5j4YzDM23f87zBfDe9g==}

  '@vercel/nft@0.29.4':
    resolution: {integrity: sha512-6lLqMNX3TuycBPABycx7A9F1bHQR7kiQln6abjFbPrf5C/05qHM9M5E4PeTE59c7z8g6vHnx1Ioihb2AQl7BTA==}
    engines: {node: '>=18'}
    hasBin: true

  '@vercel/oidc@3.0.5':
    resolution: {integrity: sha512-fnYhv671l+eTTp48gB4zEsTW/YtRgRPnkI2nT7x6qw5rkI1Lq2hTmQIpHPgyThI0znLK+vX2n9XxKdXZ7BUbbw==}
    engines: {node: '>= 20'}

  '@vscode/vsce-sign-alpine-arm64@2.0.6':
    resolution: {integrity: sha512-wKkJBsvKF+f0GfsUuGT0tSW0kZL87QggEiqNqK6/8hvqsXvpx8OsTEc3mnE1kejkh5r+qUyQ7PtF8jZYN0mo8Q==}
    cpu: [arm64]
    os: [alpine]

  '@vscode/vsce-sign-alpine-x64@2.0.6':
    resolution: {integrity: sha512-YoAGlmdK39vKi9jA18i4ufBbd95OqGJxRvF3n6ZbCyziwy3O+JgOpIUPxv5tjeO6gQfx29qBivQ8ZZTUF2Ba0w==}
    cpu: [x64]
    os: [alpine]

  '@vscode/vsce-sign-darwin-arm64@2.0.6':
    resolution: {integrity: sha512-5HMHaJRIQuozm/XQIiJiA0W9uhdblwwl2ZNDSSAeXGO9YhB9MH5C4KIHOmvyjUnKy4UCuiP43VKpIxW1VWP4tQ==}
    cpu: [arm64]
    os: [darwin]

  '@vscode/vsce-sign-darwin-x64@2.0.6':
    resolution: {integrity: sha512-25GsUbTAiNfHSuRItoQafXOIpxlYj+IXb4/qarrXu7kmbH94jlm5sdWSCKrrREs8+GsXF1b+l3OB7VJy5jsykw==}
    cpu: [x64]
    os: [darwin]

  '@vscode/vsce-sign-linux-arm64@2.0.6':
    resolution: {integrity: sha512-cfb1qK7lygtMa4NUl2582nP7aliLYuDEVpAbXJMkDq1qE+olIw/es+C8j1LJwvcRq1I2yWGtSn3EkDp9Dq5FdA==}
    cpu: [arm64]
    os: [linux]

  '@vscode/vsce-sign-linux-arm@2.0.6':
    resolution: {integrity: sha512-UndEc2Xlq4HsuMPnwu7420uqceXjs4yb5W8E2/UkaHBB9OWCwMd3/bRe/1eLe3D8kPpxzcaeTyXiK3RdzS/1CA==}
    cpu: [arm]
    os: [linux]

  '@vscode/vsce-sign-linux-x64@2.0.6':
    resolution: {integrity: sha512-/olerl1A4sOqdP+hjvJ1sbQjKN07Y3DVnxO4gnbn/ahtQvFrdhUi0G1VsZXDNjfqmXw57DmPi5ASnj/8PGZhAA==}
    cpu: [x64]
    os: [linux]

  '@vscode/vsce-sign-win32-arm64@2.0.6':
    resolution: {integrity: sha512-ivM/MiGIY0PJNZBoGtlRBM/xDpwbdlCWomUWuLmIxbi1Cxe/1nooYrEQoaHD8ojVRgzdQEUzMsRbyF5cJJgYOg==}
    cpu: [arm64]
    os: [win32]

  '@vscode/vsce-sign-win32-x64@2.0.6':
    resolution: {integrity: sha512-mgth9Kvze+u8CruYMmhHw6Zgy3GRX2S+Ed5oSokDEK5vPEwGGKnmuXua9tmFhomeAnhgJnL4DCna3TiNuGrBTQ==}
    cpu: [x64]
    os: [win32]

  '@vscode/vsce-sign@2.0.9':
    resolution: {integrity: sha512-8IvaRvtFyzUnGGl3f5+1Cnor3LqaUWvhaUjAYO8Y39OUYlOf3cRd+dowuQYLpZcP3uwSG+mURwjEBOSq4SOJ0g==}

  '@vscode/vsce@3.7.0':
    resolution: {integrity: sha512-LY9r2T4joszRjz4d92ZPl6LTBUPS4IWH9gG/3JUv+1QyBJrveZlcVISuiaq0EOpmcgFh0GgVgKD4rD/21Tu8sA==}
    engines: {node: '>= 20'}
    hasBin: true

  abbrev@3.0.1:
    resolution: {integrity: sha512-AO2ac6pjRB3SJmGJo+v5/aK6Omggp6fsLrs6wN9bd35ulu4cCwaAU9+7ZhXjeqHVkaHThLuzH0nZr0YpCDhygg==}
    engines: {node: ^18.17.0 || >=20.5.0}

  abort-controller@3.0.0:
    resolution: {integrity: sha512-h8lQ8tacZYnR3vNQTgibj+tODHI5/+l06Au2Pcriv/Gmet0eaj4TwWH41sO9wnHDiQsEj19q0drzdWdeAHtweg==}
    engines: {node: '>=6.5'}

  accepts@2.0.0:
    resolution: {integrity: sha512-5cvg6CtKwfgdmVqY1WIiXKc3Q1bkRqGLi+2W/6ao+6Y7gu/RCwRuAhGEzh5B4KlszSuTLgZYuqFqo5bImjNKng==}
    engines: {node: '>= 0.6'}

  acorn-import-attributes@1.9.5:
    resolution: {integrity: sha512-n02Vykv5uA3eHGM/Z2dQrcD56kL8TyDb2p1+0P83PClMnC/nc+anbQRhIOWnSq4Ke/KvDPrY3C9hDtC/A3eHnQ==}
    peerDependencies:
      acorn: ^8

  acorn-jsx@5.3.2:
    resolution: {integrity: sha512-rq9s+JNhf0IChjtDXxllJ7g41oZk5SlXtp0LHwyA5cejwn7vKmKp4pPri6YEePv2PU65sAsegbXtIinmDFDXgQ==}
    peerDependencies:
      acorn: ^6.0.0 || ^7.0.0 || ^8.0.0

  acorn-walk@8.3.4:
    resolution: {integrity: sha512-ueEepnujpqee2o5aIYnvHU6C0A42MNdsIDeqy5BydrkuC5R1ZuUFnm27EeFJGoEHJQgn3uleRvmTXaJgfXbt4g==}
    engines: {node: '>=0.4.0'}

  acorn@8.15.0:
    resolution: {integrity: sha512-NZyJarBfL7nWwIq+FDL6Zp/yHEhePMNnnJ0y3qfieCrmNvYct8uvtiV41UvlSe6apAfk0fY1FbWx+NwfmpvtTg==}
    engines: {node: '>=0.4.0'}
    hasBin: true

  agent-base@7.1.4:
    resolution: {integrity: sha512-MnA+YT8fwfJPgBx3m60MNqakm30XOkyIoH1y6huTQvC0PwZG7ki8NacLBcrPbNoo8vEZy7Jpuk7+jMO+CUovTQ==}
    engines: {node: '>= 14'}

  ai@6.0.0-beta.130:
    resolution: {integrity: sha512-bUCElVpUfTTuhg0ahZWGR8rnVsiRHMZiUln9S0FRImasC9+ksD9tqxohevs8ifX8epohzcJqj8Vlvrp5aXw+tg==}
    engines: {node: '>=18'}
    peerDependencies:
      zod: ^3.25.76 || ^4.1.8

  ajv-formats@3.0.1:
    resolution: {integrity: sha512-8iUql50EUR+uUcdRQ3HDqa6EVyo3docL8g5WJ3FNcWmu62IbkGUue/pEyLBW8VGKKucTPgqeks4fIU1DA4yowQ==}
    peerDependencies:
      ajv: ^8.0.0
    peerDependenciesMeta:
      ajv:
        optional: true

  ajv@6.12.6:
    resolution: {integrity: sha512-j3fVLgvTo527anyYyJOGTYJbG+vnnQYvE0m5mmkc1TK+nxAppkCLMIL0aZ4dblVCNoGShhm+kzE4ZUykBoMg4g==}

  ajv@8.17.1:
    resolution: {integrity: sha512-B/gBuNg5SiMTrPkC+A2+cW0RszwxYmn6VYxB/inlBStS5nx6xHIt/ehKRhIMhqusl7a8LjQoZnjCs5vhwxOQ1g==}

  ansi-escapes@7.0.0:
    resolution: {integrity: sha512-GdYO7a61mR0fOlAsvC9/rIHf7L96sBc6dEWzeOu+KAea5bZyQRPIpojrVoI4AXGJS/ycu/fBTdLrUkA4ODrvjw==}
    engines: {node: '>=18'}

  ansi-regex@5.0.1:
    resolution: {integrity: sha512-quJQXlTSUGL2LH9SUXo8VwsY4soanhgo6LNSm84E1LBcE8s3O0wpdiRzyR9z/ZZJMlMWv37qOOb9pdJlMUEKFQ==}
    engines: {node: '>=8'}

  ansi-regex@6.2.0:
    resolution: {integrity: sha512-TKY5pyBkHyADOPYlRT9Lx6F544mPl0vS5Ew7BJ45hA08Q+t3GjbueLliBWN3sMICk6+y7HdyxSzC4bWS8baBdg==}
    engines: {node: '>=12'}

  ansi-styles@4.3.0:
    resolution: {integrity: sha512-zbB9rCJAT1rbjiVDb2hqKFHNYLxgtk8NURxZ3IZwD3F6NtxbXZQCnnSi1Lkx+IDohdPlFp222wVALIheZJQSEg==}
    engines: {node: '>=8'}

  ansi-styles@6.2.1:
    resolution: {integrity: sha512-bN798gFfQX+viw3R7yrGWRqnrN2oRkEkUjjl4JNn4E8GxxbjtG3FbrEIIY3l8/hrwUwIeCZvi4QuOTP4MErVug==}
    engines: {node: '>=12'}

  any-promise@1.3.0:
    resolution: {integrity: sha512-7UvmKalWRt1wgjL1RrGxoSJW/0QZFIegpeGvZG9kjp8vrRu55XTHbwnqq2GpXm9uLbcuhxm3IqX9OB4MZR1b2A==}

  anymatch@3.1.3:
    resolution: {integrity: sha512-KMReFUr0B4t+D+OBkjR3KYqvocp2XaSzO55UcB6mgQMd3KbcE+mWTyvVV7D/zsdEbNnV6acZUutkiHQXvTr1Rw==}
    engines: {node: '>= 8'}

  argparse@1.0.10:
    resolution: {integrity: sha512-o5Roy6tNG4SL/FOkCAN6RzjiakZS25RLYFrcMttJqbdd8BWrnA+fGz57iN5Pb06pvBGvl5gQ0B48dJlslXvoTg==}

  argparse@2.0.1:
    resolution: {integrity: sha512-8+9WqebbFzpX9OR+Wa6O29asIogeRMzcGtAINdpMHHyAg10f05aSFVBbcEqGf/PXw1EjAZ+q2/bEBg3DvurK3Q==}

  array-buffer-byte-length@1.0.2:
    resolution: {integrity: sha512-LHE+8BuR7RYGDKvnrmcuSq3tDcKv9OFEXQt/HpbZhY7V6h0zlUXutnAD82GiFx9rdieCMjkvtcsPqBwgUl1Iiw==}
    engines: {node: '>= 0.4'}

  array-find-index@1.0.2:
    resolution: {integrity: sha512-M1HQyIXcBGtVywBt8WVdim+lrNaK7VHp99Qt5pSNziXznKHViIBbXWtfRTpEFpF/c4FdfxNAsCCwPp5phBYJtw==}
    engines: {node: '>=0.10.0'}

  array-includes@3.1.9:
    resolution: {integrity: sha512-FmeCCAenzH0KH381SPT5FZmiA/TmpndpcaShhfgEN9eCVjnFBqq3l1xrI42y8+PPLI6hypzou4GXw00WHmPBLQ==}
    engines: {node: '>= 0.4'}

  array-union@2.1.0:
    resolution: {integrity: sha512-HGyxoOTYUyCM6stUe6EJgnd4EoewAI7zMdfqO+kGjnlZmBDz/cR5pf8r/cR4Wq60sL/p0IkcjUEEPwS3GFrIyw==}
    engines: {node: '>=8'}

  array.prototype.findlast@1.2.5:
    resolution: {integrity: sha512-CVvd6FHg1Z3POpBLxO6E6zr+rSKEQ9L6rZHAaY7lLfhKsWYUBBOuMs0e9o24oopj6H+geRCX0YJ+TJLBK2eHyQ==}
    engines: {node: '>= 0.4'}

  array.prototype.flat@1.3.3:
    resolution: {integrity: sha512-rwG/ja1neyLqCuGZ5YYrznA62D4mZXg0i1cIskIUKSiqF3Cje9/wXAls9B9s1Wa2fomMsIv8czB8jZcPmxCXFg==}
    engines: {node: '>= 0.4'}

  array.prototype.flatmap@1.3.3:
    resolution: {integrity: sha512-Y7Wt51eKJSyi80hFrJCePGGNo5ktJCslFuboqJsbf57CCPcm5zztluPlc4/aD8sWsKvlwatezpV4U1efk8kpjg==}
    engines: {node: '>= 0.4'}

  array.prototype.tosorted@1.1.4:
    resolution: {integrity: sha512-p6Fx8B7b7ZhL/gmUsAy0D15WhvDccw3mnGNbZpi3pmeJdxtWsj2jEaI4Y6oo3XiHfzuSgPwKc04MYt6KgvC/wA==}
    engines: {node: '>= 0.4'}

  arraybuffer.prototype.slice@1.0.4:
    resolution: {integrity: sha512-BNoCY6SXXPQ7gF2opIP4GBE+Xw7U+pHMYKuzjgCN3GwiaIR09UUeKfheyIry77QtrCBlC0KK0q5/TER/tYh3PQ==}
    engines: {node: '>= 0.4'}

  arrgv@1.0.2:
    resolution: {integrity: sha512-a4eg4yhp7mmruZDQFqVMlxNRFGi/i1r87pt8SDHy0/I8PqSXoUTlWZRdAZo0VXgvEARcujbtTk8kiZRi1uDGRw==}
    engines: {node: '>=8.0.0'}

  arrify@3.0.0:
    resolution: {integrity: sha512-tLkvA81vQG/XqE2mjDkGQHoOINtMHtysSnemrmoGe6PydDPMRbVugqyk4A6V/WDWEfm3l+0d8anA9r8cv/5Jaw==}
    engines: {node: '>=12'}

  astral-regex@2.0.0:
    resolution: {integrity: sha512-Z7tMw1ytTXt5jqMcOP+OQteU1VuNK9Y02uuJtKQ1Sv69jXQKKg5cibLwGJow8yzZP+eAc18EmLGPal0bp36rvQ==}
    engines: {node: '>=8'}

  async-function@1.0.0:
    resolution: {integrity: sha512-hsU18Ae8CDTR6Kgu9DYf0EbCr/a5iGL0rytQDobUcdpYOKokk8LEjVphnXkDkgpi0wYVsqrXuP0bZxJaTqdgoA==}
    engines: {node: '>= 0.4'}

  async-sema@3.1.1:
    resolution: {integrity: sha512-tLRNUXati5MFePdAk8dw7Qt7DpxPB60ofAgn8WRhW6a2rcimZnYBP9oxHiv0OHy+Wz7kPMG+t4LGdt31+4EmGg==}

  asynckit@0.4.0:
    resolution: {integrity: sha512-Oei9OH4tRh0YqU3GxhX79dM/mwVgvbZJaSNaRk+bshkj0S5cfHcgYakreBjrHwatXKbz+IoIdYLxrKim2MjW0Q==}

  atomic-sleep@1.0.0:
    resolution: {integrity: sha512-kNOjDqAh7px0XWNI+4QbzoiR/nTkHAWNud2uvnJquD1/x5a7EQZMJT0AczqK0Qn67oY/TTQ1LbUKajZpp3I9tQ==}
    engines: {node: '>=8.0.0'}

  auto-bind@5.0.1:
    resolution: {integrity: sha512-ooviqdwwgfIfNmDwo94wlshcdzfO64XV0Cg6oDsDYBJfITDz1EngD2z7DkbvCWn+XIMsIqW27sEVF6qcpJrRcg==}
    engines: {node: ^12.20.0 || ^14.13.1 || >=16.0.0}

  ava@6.4.1:
    resolution: {integrity: sha512-vxmPbi1gZx9zhAjHBgw81w/iEDKcrokeRk/fqDTyA2DQygZ0o+dUGRHFOtX8RA5N0heGJTTsIk7+xYxitDb61Q==}
    engines: {node: ^18.18 || ^20.8 || ^22 || ^23 || >=24}
    hasBin: true
    peerDependencies:
      '@ava/typescript': '*'
    peerDependenciesMeta:
      '@ava/typescript':
        optional: true

  available-typed-arrays@1.0.7:
    resolution: {integrity: sha512-wvUjBtSGN7+7SjNpq/9M2Tg350UZD3q62IFZLbRAR1bSMlCo1ZaeW+BJ+D090e4hIIZLBcTDWe4Mh4jvUDajzQ==}
    engines: {node: '>= 0.4'}

  azure-devops-node-api@12.5.0:
    resolution: {integrity: sha512-R5eFskGvOm3U/GzeAuxRkUsAl0hrAwGgWn6zAd2KrZmrEhWZVqLew4OOupbQlXUuojUzpGtq62SmdhJ06N88og==}

  balanced-match@1.0.2:
    resolution: {integrity: sha512-3oSeUO0TMV67hN1AmbXsK4yaqU7tjiHlbxRDZOpH0KW9+CeX4bRAaX0Anxt0tx2MrpRpWwQaPwIlISEJhYU5Pw==}

  base64-js@1.5.1:
    resolution: {integrity: sha512-AKpaYlHn8t4SVbOHCy+b5+KKgvR4vrsD8vbvrbiQJps7fKDTkjkDry6ji0rUJjC0kzbNePLwzxq8iypo41qeWA==}

  baseline-browser-mapping@2.8.20:
    resolution: {integrity: sha512-JMWsdF+O8Orq3EMukbUN1QfbLK9mX2CkUmQBcW2T0s8OmdAUL5LLM/6wFwSrqXzlXB13yhyK9gTKS1rIizOduQ==}
    hasBin: true

  binary-extensions@2.3.0:
    resolution: {integrity: sha512-Ceh+7ox5qe7LJuLHoY0feh3pHuUDHAcRUeyL2VYghZwfpkNIy/+8Ocg0a3UuSoYzavmylwuLWQOf3hl0jjMMIw==}
    engines: {node: '>=8'}

  binaryextensions@6.11.0:
    resolution: {integrity: sha512-sXnYK/Ij80TO3lcqZVV2YgfKN5QjUWIRk/XSm2J/4bd/lPko3lvk0O4ZppH6m+6hB2/GTu+ptNwVFe1xh+QLQw==}
    engines: {node: '>=4'}

  bindings@1.5.0:
    resolution: {integrity: sha512-p2q/t/mhvuOj/UeLlV6566GD/guowlr0hHxClI0W9m7MWYkL1F0hLo+0Aexs9HSPCtR1SXQ0TD3MMKrXZajbiQ==}

  bl@4.1.0:
    resolution: {integrity: sha512-1W07cM9gS6DcLperZfFSj+bWLtaPGSOHWhPiGzXmvVJbRLdG82sH/Kn8EtW1VqWVA54AKf2h5k5BbnIbwF3h6w==}

  blueimp-md5@2.19.0:
    resolution: {integrity: sha512-DRQrD6gJyy8FbiE4s+bDoXS9hiW3Vbx5uCdwvcCf3zLHL+Iv7LtGHLpr+GZV8rHG8tK766FGYBwRbu8pELTt+w==}

  body-parser@2.2.1:
    resolution: {integrity: sha512-nfDwkulwiZYQIGwxdy0RUmowMhKcFVcYXUU7m4QlKYim1rUtg83xm2yjZ40QjDuc291AJjjeSc9b++AWHSgSHw==}
    engines: {node: '>=18'}

  boolbase@1.0.0:
    resolution: {integrity: sha512-JZOSA7Mo9sNGB8+UjSgzdLtokWAky1zbztM3WRLCbZ70/3cTANmQmOdR7y2g+J0e2WXywy1yS468tY+IruqEww==}

  boundary@2.0.0:
    resolution: {integrity: sha512-rJKn5ooC9u8q13IMCrW0RSp31pxBCHE3y9V/tp3TdWSLf8Em3p6Di4NBpfzbJge9YjjFEsD0RtFEjtvHL5VyEA==}

  brace-expansion@1.1.12:
    resolution: {integrity: sha512-9T9UjW3r0UW5c1Q7GTwllptXwhvYmEzFhzMfZ9H7FQWt+uZePjZPjBP/W1ZEyZ1twGWom5/56TF4lPcqjnDHcg==}

  brace-expansion@2.0.2:
    resolution: {integrity: sha512-Jt0vHyM+jmUBqojB7E1NIYadt0vI0Qxjxd2TErW94wDz+E2LAm5vKMXXwg6ZZBTHPuUlDgQHKXvjGBdfcF1ZDQ==}

  braces@3.0.3:
    resolution: {integrity: sha512-yQbXgO/OSZVD2IsiLlro+7Hf6Q18EJrKSEsdoMzKePKXct3gvD8oLcOQdIzGupr5Fj+EDe8gO/lxc1BzfMpxvA==}
    engines: {node: '>=8'}

  browserslist@4.27.0:
    resolution: {integrity: sha512-AXVQwdhot1eqLihwasPElhX2tAZiBjWdJ9i/Zcj2S6QYIjkx62OKSfnobkriB81C3l4w0rVy3Nt4jaTBltYEpw==}
    engines: {node: ^6 || ^7 || ^8 || ^9 || ^10 || ^11 || ^12 || >=13.7}
    hasBin: true

  buffer-crc32@0.2.13:
    resolution: {integrity: sha512-VO9Ht/+p3SN7SKWqcrgEzjGbRSJYTx+Q1pTQC0wrWqHx0vpJraQ6GtHx8tvcg1rlK1byhU5gccxgOgj7B0TDkQ==}

  buffer-equal-constant-time@1.0.1:
    resolution: {integrity: sha512-zRpUiDwd/xk6ADqPMATG8vc9VPrkck7T07OIx0gnjmJAnHnTVXNQG3vfvWNuiZIkwu9KrKdA1iJKfsfTVxE6NA==}

  buffer@5.7.1:
    resolution: {integrity: sha512-EHcyIPBQ4BSGlvjB16k5KgAJ27CIsHY/2JBmCRReo48y9rQ3MaUzWX3KVlBa4U7MyX02HdVj0K7C3WaB3ju7FQ==}

  buffer@6.0.3:
    resolution: {integrity: sha512-FTiCpNxtwiZZHEZbcbTIcZjERVICn9yq/pDFkTl95/AxzD1naBctN7YO68riM/gLSDY7sdrMby8hofADYuuqOA==}

  bundle-name@4.1.0:
    resolution: {integrity: sha512-tjwM5exMg6BGRI+kNmTntNsvdZS1X8BFYS6tnJ2hdH0kVxM6/eVZ2xy+FqStSWvYmtfFMDLIxurorHwDKfDz5Q==}
    engines: {node: '>=18'}

  bytes@3.1.2:
    resolution: {integrity: sha512-/Nf7TyzTx6S3yRJObOAV7956r8cr2+Oj8AC5dt8wSP3BQAoeX58NoHyCU8P8zGkNXStjTSi6fzO6F0pBdcYbEg==}
    engines: {node: '>= 0.8'}

  c8@10.1.3:
    resolution: {integrity: sha512-LvcyrOAaOnrrlMpW22n690PUvxiq4Uf9WMhQwNJ9vgagkL/ph1+D4uvjvDA5XCbykrc0sx+ay6pVi9YZ1GnhyA==}
    engines: {node: '>=18'}
    hasBin: true
    peerDependencies:
      monocart-coverage-reports: ^2
    peerDependenciesMeta:
      monocart-coverage-reports:
        optional: true

  call-bind-apply-helpers@1.0.2:
    resolution: {integrity: sha512-Sp1ablJ0ivDkSzjcaJdxEunN5/XvksFJ2sMBFfq6x0ryhQV/2b/KwFe21cMpmHtPOSij8K99/wSfoEuTObmuMQ==}
    engines: {node: '>= 0.4'}

  call-bind@1.0.8:
    resolution: {integrity: sha512-oKlSFMcMwpUg2ednkhQ454wfWiU/ul3CkJe/PEHcTKuiX6RpbehUiFMXu13HalGZxfUwCQzZG747YXBn1im9ww==}
    engines: {node: '>= 0.4'}

  call-bound@1.0.4:
    resolution: {integrity: sha512-+ys997U96po4Kx/ABpBCqhA9EuxJaQWDQg7295H4hBphv3IZg0boBKuwYpt4YXp6MZ5AmZQnU/tyMTlRpaSejg==}
    engines: {node: '>= 0.4'}

  callsites@3.1.0:
    resolution: {integrity: sha512-P8BjAsXvZS+VIDUI11hHCQEv74YT67YUi5JJFNWIqL235sBmjX4+qx9Muvls5ivyNENctx46xQLQ3aTuE7ssaQ==}
    engines: {node: '>=6'}

  callsites@4.2.0:
    resolution: {integrity: sha512-kfzR4zzQtAE9PC7CzZsjl3aBNbXWuXiSeOCdLcPpBfGW8YuCqQHcRPFDbr/BPVmd3EEPVpuFzLyuT/cUhPr4OQ==}
    engines: {node: '>=12.20'}

  caniuse-lite@1.0.30001751:
    resolution: {integrity: sha512-A0QJhug0Ly64Ii3eIqHu5X51ebln3k4yTUkY1j8drqpWHVreg/VLijN48cZ1bYPiqOQuqpkIKnzr/Ul8V+p6Cw==}

  cbor@10.0.11:
    resolution: {integrity: sha512-vIwORDd/WyB8Nc23o2zNN5RrtFGlR6Fca61TtjkUXueI3Jf2DOZDl1zsshvBntZ3wZHBM9ztjnkXSmzQDaq3WA==}
    engines: {node: '>=20'}

  cfonts@3.3.0:
    resolution: {integrity: sha512-RlVxeEw2FXWI5Bs9LD0/Ef3bsQIc9m6lK/DINN20HIW0Y0YHUO2jjy88cot9YKZITiRTCdWzTfLmTyx47HeSLA==}
    engines: {node: '>=10'}
    hasBin: true

  chalk@4.1.2:
    resolution: {integrity: sha512-oKnbhFyRIXpUuez8iBMmyEa4nbj4IOQyuhc/wy9kY7/WVPcwIO9VA668Pu8RkO7+0G76SLROeyw9CpQ061i4mA==}
    engines: {node: '>=10'}

  chalk@5.6.0:
    resolution: {integrity: sha512-46QrSQFyVSEyYAgQ22hQ+zDa60YHA4fBstHmtSApj1Y5vKtG27fWowW03jCk5KcbXEWPZUIR894aARCA/G1kfQ==}
    engines: {node: ^12.17.0 || ^14.13 || >=16.0.0}

  cheerio-select@2.1.0:
    resolution: {integrity: sha512-9v9kG0LvzrlcungtnJtpGNxY+fzECQKhK4EGJX2vByejiMX84MFNQw4UxPJl3bFbTMw+Dfs37XaIkCwTZfLh4g==}

  cheerio@1.1.2:
    resolution: {integrity: sha512-IkxPpb5rS/d1IiLbHMgfPuS0FgiWTtFIm/Nj+2woXDLTZ7fOT2eqzgYbdMlLweqlHbsZjxEChoVK+7iph7jyQg==}
    engines: {node: '>=20.18.1'}

  chokidar@3.6.0:
    resolution: {integrity: sha512-7VT13fmjotKpGipCW9JEQAusEPE+Ei8nl6/g4FBAmIm0GOOLMua9NDDo/DWp0ZAxCr3cPq5ZpBqmPAQgDda2Pw==}
    engines: {node: '>= 8.10.0'}

  chownr@1.1.4:
    resolution: {integrity: sha512-jJ0bqzaylmJtVnNgzTeSOs8DPavpbYgEr/b0YL8/2GO3xJEhInFmhKMUnEJQjZumK7KXGFhUy89PrsJWlakBVg==}

  chownr@3.0.0:
    resolution: {integrity: sha512-+IxzY9BZOQd/XuYPRmrvEVjF/nqj5kgT4kEq7VofrDoM1MxoRjEWkrCC3EtLi59TVawxTAn+orJwFQcrqEN1+g==}
    engines: {node: '>=18'}

  chunkd@2.0.1:
    resolution: {integrity: sha512-7d58XsFmOq0j6el67Ug9mHf9ELUXsQXYJBkyxhH/k+6Ke0qXRnv0kbemx+Twc6fRJ07C49lcbdgm9FL1Ei/6SQ==}

  ci-info@4.3.1:
    resolution: {integrity: sha512-Wdy2Igu8OcBpI2pZePZ5oWjPC38tmDVx5WKUXKwlLYkA0ozo85sLsLvkBbBn/sZaSCMFOGZJ14fvW9t5/d7kdA==}
    engines: {node: '>=8'}

  ci-parallel-vars@1.0.1:
    resolution: {integrity: sha512-uvzpYrpmidaoxvIQHM+rKSrigjOe9feHYbw4uOI2gdfe1C3xIlxO+kVXq83WQWNniTf8bAxVpy+cQeFQsMERKg==}

  cli-boxes@3.0.0:
    resolution: {integrity: sha512-/lzGpEWL/8PfI0BmBOPRwp0c/wFNX1RdUML3jK/RcSBA9T8mZDdQpqYBKtCFTOfQbwPqWEOpjqW+Fnayc0969g==}
    engines: {node: '>=10'}

  cli-cursor@4.0.0:
    resolution: {integrity: sha512-VGtlMu3x/4DOtIUwEkRezxUZ2lBacNJCHash0N0WeZDBS+7Ux1dm3XWAgWYxLJFMMdOeXMHXorshEFhbMSGelg==}
    engines: {node: ^12.20.0 || ^14.13.1 || >=16.0.0}

  cli-cursor@5.0.0:
    resolution: {integrity: sha512-aCj4O5wKyszjMmDT4tZj93kxyydN/K5zPWSCe6/0AV/AA1pqe5ZBIw0a2ZfPQV7lL5/yb5HsUreJ6UFAF1tEQw==}
    engines: {node: '>=18'}

  cli-highlight@2.1.11:
    resolution: {integrity: sha512-9KDcoEVwyUXrjcJNvHD0NFc/hiwe/WPVYIleQh2O1N2Zro5gWJZ/K+3DGn8w8P/F6FxOgzyC5bxDyHIgCSPhGg==}
    engines: {node: '>=8.0.0', npm: '>=5.0.0'}
    hasBin: true

  cli-spinners@2.9.2:
    resolution: {integrity: sha512-ywqV+5MmyL4E7ybXgKys4DugZbX0FC6LnwrhjuykIjnK9k8OQacQ7axGKnjDXWNhns0xot3bZI5h55H8yo9cJg==}
    engines: {node: '>=6'}

  cli-table3@0.6.5:
    resolution: {integrity: sha512-+W/5efTR7y5HRD7gACw9yQjqMVvEMLBHmboM/kPWam+H+Hmyrgjh6YncVKK122YZkXrLudzTuAukUw9FnMf7IQ==}
    engines: {node: 10.* || >= 12.*}

  cli-truncate@4.0.0:
    resolution: {integrity: sha512-nPdaFdQ0h/GEigbPClz11D0v/ZJEwxmeVZGeMo3Z5StPtUTkA9o1lD6QwoirYiSDzbcwn2XcjwmCp68W1IS4TA==}
    engines: {node: '>=18'}

  cliui@7.0.4:
    resolution: {integrity: sha512-OcRE68cOsVMXp1Yvonl/fzkQOyjLSu/8bhPDfQt0e0/Eb283TKP20Fs2MqoPsr9SwA595rRCA+QMzYc9nBP+JQ==}

  cliui@8.0.1:
    resolution: {integrity: sha512-BSeNnyus75C4//NQ9gQt1/csTXyo/8Sb+afLAkzAptFuMsod9HFokGNudZpi/oQV73hnVK+sR+5PVRMd+Dr7YQ==}
    engines: {node: '>=12'}

  cockatiel@3.2.1:
    resolution: {integrity: sha512-gfrHV6ZPkquExvMh9IOkKsBzNDk6sDuZ6DdBGUBkvFnTCqCxzpuq48RySgP0AnaqQkw2zynOFj9yly6T1Q2G5Q==}
    engines: {node: '>=16'}

  code-excerpt@4.0.0:
    resolution: {integrity: sha512-xxodCmBen3iy2i0WtAK8FlFNrRzjUqjRsMfho58xT/wvZU1YTM3fCnRjcy1gJPMepaRlgm/0e6w8SpWHpn3/cA==}
    engines: {node: ^12.20.0 || ^14.13.1 || >=16.0.0}

  color-convert@2.0.1:
    resolution: {integrity: sha512-RRECPsj7iu/xb5oKYcsFHSppFNnsj/52OVTRKb4zP5onXwVF3zVmmToNcOfGC+CRDpfK/U584fMg38ZHCaElKQ==}
    engines: {node: '>=7.0.0'}

  color-name@1.1.4:
    resolution: {integrity: sha512-dOy+3AuW3a2wNbZHIuMZpTcgjGuLU/uBL/ubcZF9OXbDo8ff4O8yVp5Bf0efS8uEoYo5q4Fx7dY9OgQGXgAsQA==}

  colorette@2.0.20:
    resolution: {integrity: sha512-IfEDxwoWIjkeXL1eXcDiow4UbKjhLdq6/EuSVR9GMN7KVH3r9gQ83e73hsz1Nd1T3ijd5xv1wcWRYO+D6kCI2w==}

  combined-stream@1.0.8:
    resolution: {integrity: sha512-FQN4MRfuJeHf7cBbBMJFXhKSDq+2kAArBlmRBvcvFE5BB1HZKXtSFASDhdlz9zOYwxh8lDdnvmMOe/+5cdoEdg==}
    engines: {node: '>= 0.8'}

  commander@12.1.0:
    resolution: {integrity: sha512-Vw8qHK3bZM9y/P10u3Vib8o/DdkvA2OtPtZvD871QKjy74Wj1WSKFILMPRPSdUSx5RFK1arlJzEtA4PkFgnbuA==}
    engines: {node: '>=18'}

  commander@13.1.0:
    resolution: {integrity: sha512-/rFeCpNJQbhSZjGVwO9RFV3xPqbnERS8MmIQzCtD/zl6gpJuV/bMLuN92oG3F7d8oDEHHRrujSXNUr8fpjntKw==}
    engines: {node: '>=18'}

  commander@14.0.2:
    resolution: {integrity: sha512-TywoWNNRbhoD0BXs1P3ZEScW8W5iKrnbithIl0YH+uCmBd0QpPOA8yc82DS3BIE5Ma6FnBVUsJ7wVUDz4dvOWQ==}
    engines: {node: '>=20'}

  commander@9.5.0:
    resolution: {integrity: sha512-KRs7WVDKg86PWiuAqhDrAQnTXZKraVcCc6vFdL14qrZ/DcWwuRo7VoiYXalXO7S5GKpqYiVEwCbgFDfxNHKJBQ==}
    engines: {node: ^12.20.0 || >=14}

  common-path-prefix@3.0.0:
    resolution: {integrity: sha512-QE33hToZseCH3jS0qN96O/bSh3kaw/h+Tq7ngyY9eWDUnTlTNUyqfqvCXioLe5Na5jFsL78ra/wuBU4iuEgd4w==}

  concat-map@0.0.1:
    resolution: {integrity: sha512-/Srv4dswyQNBfohGpz9o6Yb3Gz3SrUDqBH5rTuhGR7ahtlbYKnVxw2bCFMRljaA7EXHaXZ8wsHdodFvbkhKmqg==}

  concordance@5.0.4:
    resolution: {integrity: sha512-OAcsnTEYu1ARJqWVGwf4zh4JDfHZEaSNlNccFmt8YjB2l/n19/PF2viLINHc57vO4FKIAFl2FWASIGZZWZ2Kxw==}
    engines: {node: '>=10.18.0 <11 || >=12.14.0 <13 || >=14'}

  consola@3.4.2:
    resolution: {integrity: sha512-5IKcdX0nnYavi6G7TtOhwkYzyjfJlatbjMjuLSfE2kYT5pMDOilZ4OvMhi637CcDICTmz3wARPoyhqyX1Y+XvA==}
    engines: {node: ^14.18.0 || >=16.10.0}

  content-disposition@1.0.1:
    resolution: {integrity: sha512-oIXISMynqSqm241k6kcQ5UwttDILMK4BiurCfGEREw6+X9jkkpEe5T9FZaApyLGGOnFuyMWZpdolTXMtvEJ08Q==}
    engines: {node: '>=18'}

  content-type@1.0.5:
    resolution: {integrity: sha512-nTjqfcBFEipKdXCv4YDQWCfmcLZKm81ldF0pAopTvyrFGVbcR6P/VAAd5G7N+0tTr8QqiU0tFadD6FK4NtJwOA==}
    engines: {node: '>= 0.6'}

  convert-source-map@2.0.0:
    resolution: {integrity: sha512-Kvp459HrV2FEJ1CAsi1Ku+MY3kasH19TFykTz2xWmMeq6bk2NU3XXvfJ+Q61m0xktWwt+1HSYf3JZsTms3aRJg==}

  convert-to-spaces@2.0.1:
    resolution: {integrity: sha512-rcQ1bsQO9799wq24uE5AM2tAILy4gXGIK/njFWcVQkGNZ96edlpY+A7bjwvzjYvLDyzmG1MmMLZhpcsb+klNMQ==}
    engines: {node: ^12.20.0 || ^14.13.1 || >=16.0.0}

  cookie-signature@1.2.2:
    resolution: {integrity: sha512-D76uU73ulSXrD1UXF4KE2TMxVVwhsnCgfAyTg9k8P6KGZjlXKrOLe4dJQKI3Bxi5wjesZoFXJWElNWBjPZMbhg==}
    engines: {node: '>=6.6.0'}

  cookie@0.7.2:
    resolution: {integrity: sha512-yki5XnKuf750l50uGTllt6kKILY4nQ1eNIQatoXEByZ5dWgnKqbnqmTrBE5B4N7lrMJKQ2ytWMiTO2o0v6Ew/w==}
    engines: {node: '>= 0.6'}

  cors@2.8.5:
    resolution: {integrity: sha512-KIHbLJqu73RGr/hnbrO9uBeixNGuvSQjul/jdFvS/KFSIH1hWVd1ng7zOHx+YrEfInLG7q4n6GHQ9cDtxv/P6g==}
    engines: {node: '>= 0.10'}

  cross-spawn@7.0.6:
    resolution: {integrity: sha512-uV2QOWP2nWzsy2aMp8aRibhi9dlzF5Hgh5SHaB9OiTGEyDTiJJyx0uy51QXdyWbtAHNua4XJzUKca3OzKUd3vA==}
    engines: {node: '>= 8'}

  css-select@5.2.2:
    resolution: {integrity: sha512-TizTzUddG/xYLA3NXodFM0fSbNizXjOKhqiQQwvhlspadZokn1KDy0NZFS0wuEubIYAV5/c1/lAr0TaaFXEXzw==}

  css-what@6.2.2:
    resolution: {integrity: sha512-u/O3vwbptzhMs3L1fQE82ZSLHQQfto5gyZzwteVIEyeaY5Fc7R4dapF/BvRoSYFeqfBk4m0V1Vafq5Pjv25wvA==}
    engines: {node: '>= 6'}

  cssstyle@4.6.0:
    resolution: {integrity: sha512-2z+rWdzbbSZv6/rhtvzvqeZQHrBaqgogqt85sqFNbabZOuFbCVFb8kPeEtZjiKkbrm395irpNKiYeFeLiQnFPg==}
    engines: {node: '>=18'}

  csstype@3.1.3:
    resolution: {integrity: sha512-M1uQkMl8rQK/szD0LNhtqxIPLpimGm8sOBwU7lLnCpSbTyY3yeU1Vc7l4KT5zT4s/yOxHH5O7tIuuLOCnLADRw==}

  currently-unhandled@0.4.1:
    resolution: {integrity: sha512-/fITjgjGU50vjQ4FH6eUoYu+iUoUKIXws2hL15JJpIR+BbTxaXQsMuuyjtNh2WqsSBS5nsaZHFsFecyw5CCAng==}
    engines: {node: '>=0.10.0'}

  data-urls@5.0.0:
    resolution: {integrity: sha512-ZYP5VBHshaDAiVZxjbRVcFJpc+4xGgT0bK3vzy1HLN8jTO975HEbuYzZJcHoQEY5K1a0z8YayJkyVETa08eNTg==}
    engines: {node: '>=18'}

  data-view-buffer@1.0.2:
    resolution: {integrity: sha512-EmKO5V3OLXh1rtK2wgXRansaK1/mtVdTUEiEI0W8RkvgT05kfxaH29PliLnpLP73yYO6142Q72QNa8Wx/A5CqQ==}
    engines: {node: '>= 0.4'}

  data-view-byte-length@1.0.2:
    resolution: {integrity: sha512-tuhGbE6CfTM9+5ANGf+oQb72Ky/0+s3xKUpHvShfiz2RxMFgFPjsXuRLBVMtvMs15awe45SRb83D6wH4ew6wlQ==}
    engines: {node: '>= 0.4'}

  data-view-byte-offset@1.0.1:
    resolution: {integrity: sha512-BS8PfmtDGnrgYdOonGZQdLZslWIeCGFP9tpan0hi1Co2Zr2NKADsvGYA8XxuG/4UWgJ6Cjtv+YJnB6MM69QGlQ==}
    engines: {node: '>= 0.4'}

  date-fns@4.1.0:
    resolution: {integrity: sha512-Ukq0owbQXxa/U3EGtsdVBkR1w7KOQ5gIBqdH2hkvknzZPYvBxb/aa6E8L7tmjFtkwZBu3UXBbjIgPo/Ez4xaNg==}

  date-time@3.1.0:
    resolution: {integrity: sha512-uqCUKXE5q1PNBXjPqvwhwJf9SwMoAHBgWJ6DcrnS5o+W2JOiIILl0JEdVD8SGujrNS02GGxgwAg2PN2zONgtjg==}
    engines: {node: '>=6'}

  dateformat@4.6.3:
    resolution: {integrity: sha512-2P0p0pFGzHS5EMnhdxQi7aJN+iMheud0UhG4dlE1DLAlvL8JHjJJTX/CSm4JXwV0Ka5nGk3zC5mcb5bUQUxxMA==}

  debug@4.4.1:
    resolution: {integrity: sha512-KcKCqiftBJcZr++7ykoDIEwSa3XWowTfNPo92BYxjXiyYEVrUQh2aLyhxBCwww+heortUFxEJYcRzosstTEBYQ==}
    engines: {node: '>=6.0'}
    peerDependencies:
      supports-color: '*'
    peerDependenciesMeta:
      supports-color:
        optional: true

  debug@4.4.3:
    resolution: {integrity: sha512-RGwwWnwQvkVfavKVt22FGLw+xYSdzARwm0ru6DhTVA3umU5hZc28V3kO4stgYryrTlLpuvgI9GiijltAjNbcqA==}
    engines: {node: '>=6.0'}
    peerDependencies:
      supports-color: '*'
    peerDependenciesMeta:
      supports-color:
        optional: true

  decimal.js@10.6.0:
    resolution: {integrity: sha512-YpgQiITW3JXGntzdUmyUR1V812Hn8T1YVXhCu+wO3OpS4eU9l4YdD3qjyiKdV6mvV29zapkMeD390UVEf2lkUg==}

  decompress-response@6.0.0:
    resolution: {integrity: sha512-aW35yZM6Bb/4oJlZncMH2LCoZtJXTRxES17vE3hoRiowU2kWHaJKFkSBDnDR+cm9J+9QhXmREyIfv0pji9ejCQ==}
    engines: {node: '>=10'}

  deep-extend@0.6.0:
    resolution: {integrity: sha512-LOHxIOaPYdHlJRtCQfDIVZtfw/ufM8+rVj649RIHzcm/vGwQRXFt6OPqIFWsm2XEMrNIEtWR64sY1LEKD2vAOA==}
    engines: {node: '>=4.0.0'}

  deep-is@0.1.4:
    resolution: {integrity: sha512-oIPzksmTg4/MriiaYGO+okXDT7ztn/w3Eptv/+gSIdMdKsJo0u4CfYNFJPy+4SKMuCqGw2wxnA+URMg3t8a/bQ==}

  default-browser-id@5.0.1:
    resolution: {integrity: sha512-x1VCxdX4t+8wVfd1so/9w+vQ4vx7lKd2Qp5tDRutErwmR85OgmfX7RlLRMWafRMY7hbEiXIbudNrjOAPa/hL8Q==}
    engines: {node: '>=18'}

  default-browser@5.4.0:
    resolution: {integrity: sha512-XDuvSq38Hr1MdN47EDvYtx3U0MTqpCEn+F6ft8z2vYDzMrvQhVp0ui9oQdqW3MvK3vqUETglt1tVGgjLuJ5izg==}
    engines: {node: '>=18'}

  define-data-property@1.1.4:
    resolution: {integrity: sha512-rBMvIzlpA8v6E+SJZoo++HAYqsLrkg7MSfIinMPFhmkorw7X+dOXVJQs+QT69zGkzMyfDnIMN2Wid1+NbL3T+A==}
    engines: {node: '>= 0.4'}

  define-lazy-prop@3.0.0:
    resolution: {integrity: sha512-N+MeXYoqr3pOgn8xfyRPREN7gHakLYjhsHhWGT3fWAiL4IkAt0iDw14QiiEm2bE30c5XX5q0FtAA3CK5f9/BUg==}
    engines: {node: '>=12'}

  define-properties@1.2.1:
    resolution: {integrity: sha512-8QmQKqEASLd5nx0U1B1okLElbUuuttJ/AnYmRXbbbGDWh6uS208EjD4Xqq/I9wK7u0v6O08XhTWnt5XtEbR6Dg==}
    engines: {node: '>= 0.4'}

  define-property@1.0.0:
    resolution: {integrity: sha512-cZTYKFWspt9jZsMscWo8sc/5lbPC9Q0N5nBLgb+Yd915iL3udB1uFgS3B8YCx66UVHq018DAVFoee7x+gxggeA==}
    engines: {node: '>=0.10.0'}

  delayed-stream@1.0.0:
    resolution: {integrity: sha512-ZySD7Nf91aLB0RxL4KGrKHBXl7Eds1DAmEdcoVawXnLD7SDhpNgtuII2aAkg7a7QS41jxPSZ17p4VdGnMHk3MQ==}
    engines: {node: '>=0.4.0'}

  depd@2.0.0:
    resolution: {integrity: sha512-g7nH6P6dyDioJogAAGprGpCtVImJhpPk/roCzdb3fIh61/s/nPsfR6onyMwkCAR/OlC3yBC0lESvUoQEAssIrw==}
    engines: {node: '>= 0.8'}

  detect-libc@2.1.2:
    resolution: {integrity: sha512-Btj2BOOO83o3WyH59e8MgXsxEQVcarkUOpEYrubB0urwnN10yQ364rsiByU11nZlqWYZm05i/of7io4mzihBtQ==}
    engines: {node: '>=8'}

  dir-glob@3.0.1:
    resolution: {integrity: sha512-WkrWp9GR4KXfKGYzOLmTuGVi1UWFfws377n9cc55/tb6DuqyF6pcQ5AbiHEshaDpY9v6oaSr2XCDidGmMwdzIA==}
    engines: {node: '>=8'}

  doctrine@2.1.0:
    resolution: {integrity: sha512-35mSku4ZXK0vfCuHEDAwt55dg2jNajHZ1odvF+8SSr82EsZY4QmXfuWso8oEd8zRhVObSN18aM0CjSdoBX7zIw==}
    engines: {node: '>=0.10.0'}

  doctrine@3.0.0:
    resolution: {integrity: sha512-yS+Q5i3hBf7GBkd4KG8a7eBNNWNGLTaEwwYWUijIYM7zrlYDM0BFXHjjPWlWZ1Rg7UaddZeIDmi9jF3HmqiQ2w==}
    engines: {node: '>=6.0.0'}

  dom-serializer@2.0.0:
    resolution: {integrity: sha512-wIkAryiqt/nV5EQKqQpo3SToSOV9J0DnbJqwK7Wv/Trc92zIAYZ4FlMu+JPFW1DfGFt81ZTCGgDEabffXeLyJg==}

  domelementtype@2.3.0:
    resolution: {integrity: sha512-OLETBj6w0OsagBwdXnPdN0cnMfF9opN69co+7ZrbfPGrdpPVNBUj02spi6B1N7wChLQiPn4CSH/zJvXw56gmHw==}

  domhandler@5.0.3:
    resolution: {integrity: sha512-cgwlv/1iFQiFnU96XXgROh8xTeetsnJiDsTc7TYCLFd9+/WNkIqPTxiM/8pSd8VIrhXGTf1Ny1q1hquVqDJB5w==}
    engines: {node: '>= 4'}

  domutils@3.2.2:
    resolution: {integrity: sha512-6kZKyUajlDuqlHKVX1w7gyslj9MPIXzIFiz/rGu35uC1wMi+kMhQwGhl4lt9unC9Vb9INnY9Z3/ZA3+FhASLaw==}

  dotenv@17.2.3:
    resolution: {integrity: sha512-JVUnt+DUIzu87TABbhPmNfVdBDt18BLOWjMUFJMSi/Qqg7NTYtabbvSNJGOJ7afbRuv9D/lngizHtP7QyLQ+9w==}
    engines: {node: '>=12'}

  dunder-proto@1.0.1:
    resolution: {integrity: sha512-KIN/nDJBQRcXw0MLVhZE9iQHmG68qAVIBg9CqmUYjmQIhgij9U5MFvrqkUL5FbtyyzZuOeOt0zdeRe4UY7ct+A==}
    engines: {node: '>= 0.4'}

  eastasianwidth@0.2.0:
    resolution: {integrity: sha512-I88TYZWc9XiYHRQ4/3c5rjjfgkjhLyW2luGIheGERbNQ6OY7yTybanSpDXZa8y7VUP9YmDcYa+eyq4ca7iLqWA==}

  ecdsa-sig-formatter@1.0.11:
    resolution: {integrity: sha512-nagl3RYrbNv6kQkeJIpt6NJZy8twLB/2vtz6yN9Z4vRKHN4/QZJIEbqohALSgwKdnksuY3k5Addp5lg8sVoVcQ==}

  editions@6.22.0:
    resolution: {integrity: sha512-UgGlf8IW75je7HZjNDpJdCv4cGJWIi6yumFdZ0R7A8/CIhQiWUjyGLCxdHpd8bmyD1gnkfUNK0oeOXqUS2cpfQ==}
    engines: {ecmascript: '>= es5', node: '>=4'}

  ee-first@1.1.1:
    resolution: {integrity: sha512-WMwm9LhRUo+WUaRN+vRuETqG89IgZphVSNkdFgeb6sS/E4OrDIN7t48CAewSHXc6C8lefD8KKfr5vY61brQlow==}

  electron-to-chromium@1.5.240:
    resolution: {integrity: sha512-OBwbZjWgrCOH+g6uJsA2/7Twpas2OlepS9uvByJjR2datRDuKGYeD+nP8lBBks2qnB7bGJNHDUx7c/YLaT3QMQ==}

  emittery@1.2.0:
    resolution: {integrity: sha512-KxdRyyFcS85pH3dnU8Y5yFUm2YJdaHwcBZWrfG8o89ZY9a13/f9itbN+YG3ELbBo9Pg5zvIozstmuV8bX13q6g==}
    engines: {node: '>=14.16'}

  emoji-regex@10.5.0:
    resolution: {integrity: sha512-lb49vf1Xzfx080OKA0o6l8DQQpV+6Vg95zyCJX9VB/BqKYlhG7N4wgROUUHRA+ZPUefLnteQOad7z1kT2bV7bg==}

  emoji-regex@8.0.0:
    resolution: {integrity: sha512-MSjYzcWNOA0ewAHpz0MxpYFvwg6yjy1NG3xteoqz644VCo/RPgnr1/GGt+ic3iJTzQ8Eu3TdM14SawnVUmGE6A==}

  emoji-regex@9.2.2:
    resolution: {integrity: sha512-L18DaJsXSUk2+42pv8mLs5jJT2hqFkFE4j21wOmgbUqsZ2hL72NsUU785g9RXgo3s0ZNgVl42TiHp3ZtOv/Vyg==}

  encodeurl@2.0.0:
    resolution: {integrity: sha512-Q0n9HRi4m6JuGIV1eFlmvJB7ZEVxu93IrMyiMsGC0lrMJMWzRgx6WGquyfQgZVb31vhGgXnfmPNNXmxnOkRBrg==}
    engines: {node: '>= 0.8'}

  encoding-sniffer@0.2.1:
    resolution: {integrity: sha512-5gvq20T6vfpekVtqrYQsSCFZ1wEg5+wW0/QaZMWkFr6BqD3NfKs0rLCx4rrVlSWJeZb5NBJgVLswK/w2MWU+Gw==}

  end-of-stream@1.4.5:
    resolution: {integrity: sha512-ooEGc6HP26xXq/N+GCGOT0JKCLDGrq2bQUZrQ7gyrJiZANJ/8YDTxTpQBXGMn+WbIQXNVpyWymm7KYVICQnyOg==}

  entities@4.5.0:
    resolution: {integrity: sha512-V0hjH4dGPh9Ao5p0MoRY6BVqtwCjhz6vI5LT8AJ55H+4g9/4vbHx1I54fS0XuclLhDHArPQCiMjDxjaL8fPxhw==}
    engines: {node: '>=0.12'}

  entities@6.0.1:
    resolution: {integrity: sha512-aN97NXWF6AWBTahfVOIrB/NShkzi5H7F9r1s9mD3cDj4Ko5f2qhhVoYMibXF7GlLveb/D2ioWay8lxI97Ven3g==}
    engines: {node: '>=0.12'}

  environment@1.1.0:
    resolution: {integrity: sha512-xUtoPkMggbz0MPyPiIWr1Kp4aeWJjDZ6SMvURhimjdZgsRuDplF5/s9hcgGhyXMhs+6vpnuoiZ2kFiu3FMnS8Q==}
    engines: {node: '>=18'}

  es-abstract@1.24.0:
    resolution: {integrity: sha512-WSzPgsdLtTcQwm4CROfS5ju2Wa1QQcVeT37jFjYzdFz1r9ahadC8B8/a4qxJxM+09F18iumCdRmlr96ZYkQvEg==}
    engines: {node: '>= 0.4'}

  es-define-property@1.0.1:
    resolution: {integrity: sha512-e3nRfgfUZ4rNGL232gUgX06QNyyez04KdjFrF+LTRoOXmrOgFKDg4BCdsjW8EnT69eqdYGmRpJwiPVYNrCaW3g==}
    engines: {node: '>= 0.4'}

  es-errors@1.3.0:
    resolution: {integrity: sha512-Zf5H2Kxt2xjTvbJvP2ZWLEICxA6j+hAmMzIlypy4xcBg1vKVnx89Wy0GbS+kf5cwCVFFzdCFh2XSCFNULS6csw==}
    engines: {node: '>= 0.4'}

  es-iterator-helpers@1.2.1:
    resolution: {integrity: sha512-uDn+FE1yrDzyC0pCo961B2IHbdM8y/ACZsKD4dG6WqrjV53BADjwa7D+1aom2rsNVfLyDgU/eigvlJGJ08OQ4w==}
    engines: {node: '>= 0.4'}

  es-object-atoms@1.1.1:
    resolution: {integrity: sha512-FGgH2h8zKNim9ljj7dankFPcICIK9Cp5bm+c2gQSYePhpaG5+esrLODihIorn+Pe6FGJzWhXQotPv73jTaldXA==}
    engines: {node: '>= 0.4'}

  es-set-tostringtag@2.1.0:
    resolution: {integrity: sha512-j6vWzfrGVfyXxge+O0x5sh6cvxAog0a/4Rdd2K36zCMV5eJ+/+tOAngRO8cODMNWbVRdVlmGZQL2YS3yR8bIUA==}
    engines: {node: '>= 0.4'}

  es-shim-unscopables@1.1.0:
    resolution: {integrity: sha512-d9T8ucsEhh8Bi1woXCf+TIKDIROLG5WCkxg8geBCbvk22kzwC5G2OnXVMO6FUsvQlgUUXQ2itephWDLqDzbeCw==}
    engines: {node: '>= 0.4'}

  es-to-primitive@1.3.0:
    resolution: {integrity: sha512-w+5mJ3GuFL+NjVtJlvydShqE1eN3h3PbI7/5LAsYJP/2qtuMXjfL2LpHSRqo4b4eSF5K/DH1JXKUAHSB2UW50g==}
    engines: {node: '>= 0.4'}

  es-toolkit@1.39.10:
    resolution: {integrity: sha512-E0iGnTtbDhkeczB0T+mxmoVlT4YNweEKBLq7oaU4p11mecdsZpNWOglI4895Vh4usbQ+LsJiuLuI2L0Vdmfm2w==}

  esbuild@0.25.12:
    resolution: {integrity: sha512-bbPBYYrtZbkt6Os6FiTLCTFxvq4tt3JKall1vRwshA3fdVztsLAatFaZobhkBC8/BrPetoa0oksYoKXoG4ryJg==}
    engines: {node: '>=18'}
    hasBin: true

  escalade@3.2.0:
    resolution: {integrity: sha512-WUj2qlxaQtO4g6Pq5c29GTcWGDyd8itL8zTlipgECz3JesAiiOKotd8JU6otB3PACgG6xkJUyVhboMS+bje/jA==}
    engines: {node: '>=6'}

  escape-html@1.0.3:
    resolution: {integrity: sha512-NiSupZ4OeuGwr68lGIeym/ksIZMJodUGOSCZ/FSnTxcrekbvqrgdUxlJOMpijaKZVjAJrWrGs/6Jy8OMuyj9ow==}

  escape-string-regexp@2.0.0:
    resolution: {integrity: sha512-UpzcLCXolUWcNu5HtVMHYdXJjArjsF9C0aNnquZYY4uW/Vu0miy5YoWvbV345HauVvcAUnpRuhMMcqTcGOY2+w==}
    engines: {node: '>=8'}

  escape-string-regexp@4.0.0:
    resolution: {integrity: sha512-TtpcNJ3XAzx3Gq8sWRzJaVajRs0uVxA2YAkdb1jm2YkPz4G6egUFAyA3n5vtEIZefPk5Wa4UXbKuS5fKkJWdgA==}
    engines: {node: '>=10'}

  escape-string-regexp@5.0.0:
    resolution: {integrity: sha512-/veY75JbMK4j1yjvuUxuVsiS/hr/4iHs9FTT6cgTexxdE0Ly/glccBAkloH/DofkjRbZU3bnoj38mOmhkZ0lHw==}
    engines: {node: '>=12'}

  eslint-plugin-react-hooks@7.0.0:
    resolution: {integrity: sha512-fNXaOwvKwq2+pXiRpXc825Vd63+KM4DLL40Rtlycb8m7fYpp6efrTp1sa6ZbP/Ap58K2bEKFXRmhURE+CJAQWw==}
    engines: {node: '>=18'}
    peerDependencies:
      eslint: ^3.0.0 || ^4.0.0 || ^5.0.0 || ^6.0.0 || ^7.0.0 || ^8.0.0-0 || ^9.0.0

  eslint-plugin-react@7.37.5:
    resolution: {integrity: sha512-Qteup0SqU15kdocexFNAJMvCJEfa2xUKNV4CC1xsVMrIIqEy3SQ/rqyxCWNzfrd3/ldy6HMlD2e0JDVpDg2qIA==}
    engines: {node: '>=4'}
    peerDependencies:
      eslint: ^3 || ^4 || ^5 || ^6 || ^7 || ^8 || ^9.7

  eslint-scope@7.2.2:
    resolution: {integrity: sha512-dOt21O7lTMhDM+X9mB4GX+DZrZtCUJPL/wlcTqxyrx5IvO0IYtILdtrQGQp+8n5S0gwSVmOf9NQrjMOgfQZlIg==}
    engines: {node: ^12.22.0 || ^14.17.0 || >=16.0.0}

  eslint-scope@8.4.0:
    resolution: {integrity: sha512-sNXOfKCn74rt8RICKMvJS7XKV/Xk9kA7DyJr8mJik3S7Cwgy3qlkkmyS2uQB3jiJg6VNdZd/pDBJu0nvG2NlTg==}
    engines: {node: ^18.18.0 || ^20.9.0 || >=21.1.0}

  eslint-visitor-keys@3.4.3:
    resolution: {integrity: sha512-wpc+LXeiyiisxPlEkUzU6svyS1frIO3Mgxj1fdy7Pm8Ygzguax2N3Fa/D/ag1WqbOprdI+uY6wMUl8/a2G+iag==}
    engines: {node: ^12.22.0 || ^14.17.0 || >=16.0.0}

  eslint-visitor-keys@4.2.1:
    resolution: {integrity: sha512-Uhdk5sfqcee/9H/rCOJikYz67o0a2Tw2hGRPOG2Y1R2dg7brRe1uG0yaNQDHu+TO/uQPF/5eCapvYSmHUjt7JQ==}
    engines: {node: ^18.18.0 || ^20.9.0 || >=21.1.0}

  eslint@8.57.1:
    resolution: {integrity: sha512-ypowyDxpVSYpkXr9WPv2PAZCtNip1Mv5KTW0SCurXv/9iOpcrH9PaqUElksqEB6pChqHGDRCFTyrZlGhnLNGiA==}
    engines: {node: ^12.22.0 || ^14.17.0 || >=16.0.0}
    deprecated: This version is no longer supported. Please see https://eslint.org/version-support for other options.
    hasBin: true

  eslint@9.38.0:
    resolution: {integrity: sha512-t5aPOpmtJcZcz5UJyY2GbvpDlsK5E8JqRqoKtfiKE3cNh437KIqfJr3A3AKf5k64NPx6d0G3dno6XDY05PqPtw==}
    engines: {node: ^18.18.0 || ^20.9.0 || >=21.1.0}
    hasBin: true
    peerDependencies:
      jiti: '*'
    peerDependenciesMeta:
      jiti:
        optional: true

  espree@10.4.0:
    resolution: {integrity: sha512-j6PAQ2uUr79PZhBjP5C5fhl8e39FmRnOjsD5lGnWrFU8i2G776tBK7+nP8KuQUTTyAZUwfQqXAgrVH5MbH9CYQ==}
    engines: {node: ^18.18.0 || ^20.9.0 || >=21.1.0}

  espree@9.6.1:
    resolution: {integrity: sha512-oruZaFkjorTpF32kDSI5/75ViwGeZginGGy2NoOSg3Q9bnwlnmDm4HLnkl0RE3n+njDXR037aY1+x58Z/zFdwQ==}
    engines: {node: ^12.22.0 || ^14.17.0 || >=16.0.0}

  esprima@4.0.1:
    resolution: {integrity: sha512-eGuFFw7Upda+g4p+QHvnW0RyTX/SVeJBDM/gCtMARO0cLuT2HcEKnTPvhjV6aGeqrCB/sbNop0Kszm0jsaWU4A==}
    engines: {node: '>=4'}
    hasBin: true

  esquery@1.6.0:
    resolution: {integrity: sha512-ca9pw9fomFcKPvFLXhBKUK90ZvGibiGOvRJNbjljY7s7uq/5YO4BOzcYtJqExdx99rF6aAcnRxHmcUHcz6sQsg==}
    engines: {node: '>=0.10'}

  esrecurse@4.3.0:
    resolution: {integrity: sha512-KmfKL3b6G+RXvP8N1vr3Tq1kL/oCFgn2NYXEtqP8/L3pKapUA4G8cFVaoF3SU323CD4XypR/ffioHmkti6/Tag==}
    engines: {node: '>=4.0'}

  estraverse@5.3.0:
    resolution: {integrity: sha512-MMdARuVEQziNTeJD8DgMqmhwR11BRQ/cBP+pLtYdSTnf3MIO8fFeiINEbX36ZdNlfU/7A9f3gUw49B3oQsvwBA==}
    engines: {node: '>=4.0'}

  estree-walker@2.0.2:
    resolution: {integrity: sha512-Rfkk/Mp/DL7JVje3u18FxFujQlTNR2q6QfMSMB7AvCBx91NGj/ba3kCfza0f6dVDbw7YlRf/nDrn7pQrCCyQ/w==}

  esutils@2.0.3:
    resolution: {integrity: sha512-kVscqXk4OCp68SZ0dkgEKVi6/8ij300KBWTJq32P/dYeWTSwK41WyTxalN1eRmA5Z9UU/LX9D7FWSmV9SAYx6g==}
    engines: {node: '>=0.10.0'}

  etag@1.8.1:
    resolution: {integrity: sha512-aIL5Fx7mawVa300al2BnEE4iNvo1qETxLrPI/o05L7z6go7fCw1J6EQmbK4FmJ2AS7kgVF/KEZWufBfdClMcPg==}
    engines: {node: '>= 0.6'}

<<<<<<< HEAD
  eventemitter3@5.0.1:
    resolution: {integrity: sha512-GWkBvjiSZK87ELrYOSESUYeVIc9mvLLf/nXalMOS5dYrgZq9o5OVkbZAVM06CVxYsCwH9BDZFPlQTlPA1j4ahA==}
=======
  event-target-shim@5.0.1:
    resolution: {integrity: sha512-i/2XbnSz/uxRCU6+NdVJgKWDTM427+MqYbkQzD321DuCQJUqOuJKIA0IM2+W2xtYHdKOmZ4dR6fExsd4SXL+WQ==}
    engines: {node: '>=6'}

  events@3.3.0:
    resolution: {integrity: sha512-mQw+2fkQbALzQ7V0MY0IqdnXNOeTtP4r0lN9z7AAawCXgqea7bDii20AYrIBrFd/Hx0M2Ocz6S111CaFkUcb0Q==}
    engines: {node: '>=0.8.x'}
>>>>>>> beb64008

  eventsource-parser@3.0.6:
    resolution: {integrity: sha512-Vo1ab+QXPzZ4tCa8SwIHJFaSzy4R6SHf7BY79rFBDf0idraZWAkYrDjDj8uWaSm3S2TK+hJ7/t1CEmZ7jXw+pg==}
    engines: {node: '>=18.0.0'}

  eventsource@3.0.7:
    resolution: {integrity: sha512-CRT1WTyuQoD771GW56XEZFQ/ZoSfWid1alKGDYMmkt2yl8UXrVR4pspqWNEcqKvVIzg6PAltWjxcSSPrboA4iA==}
    engines: {node: '>=18.0.0'}

  execa@8.0.1:
    resolution: {integrity: sha512-VyhnebXciFV2DESc+p6B+y0LjSm0krU4OgJN44qFAhBY0TJ+1V61tYD2+wHusZ6F9n5K+vl8k0sTy7PEfV4qpg==}
    engines: {node: '>=16.17'}

  execa@9.6.0:
    resolution: {integrity: sha512-jpWzZ1ZhwUmeWRhS7Qv3mhpOhLfwI+uAX4e5fOcXqwMR7EcJ0pj2kV1CVzHVMX/LphnKWD3LObjZCoJ71lKpHw==}
    engines: {node: ^18.19.0 || >=20.5.0}

  expand-template@2.0.3:
    resolution: {integrity: sha512-XYfuKMvj4O35f/pOXLObndIRvyQ+/+6AhODh+OKWj9S9498pHHn/IMszH+gt0fBCRWMNfk1ZSp5x3AifmnI2vg==}
    engines: {node: '>=6'}

  express-rate-limit@7.5.1:
    resolution: {integrity: sha512-7iN8iPMDzOMHPUYllBEsQdWVB6fPDMPqwjBaFrgr4Jgr/+okjvzAy+UHlYYL/Vs0OsOrMkwS6PJDkFlJwoxUnw==}
    engines: {node: '>= 16'}
    peerDependencies:
      express: '>= 4.11'

  express@5.2.1:
    resolution: {integrity: sha512-hIS4idWWai69NezIdRt2xFVofaF4j+6INOpJlVOLDO8zXGpUVEVzIYk12UUi2JzjEzWL3IOAxcTubgz9Po0yXw==}
    engines: {node: '>= 18'}

  fast-copy@3.0.2:
    resolution: {integrity: sha512-dl0O9Vhju8IrcLndv2eU4ldt1ftXMqqfgN4H1cpmGV7P6jeB9FwpN9a2c8DPGE1Ys88rNUJVYDHq73CGAGOPfQ==}

  fast-deep-equal@3.1.3:
    resolution: {integrity: sha512-f3qQ9oQy9j2AhBe/H9VC91wLmKBCCU/gDOnKNAYG5hswO7BLKj09Hc5HYNz9cGI++xlpDCIgDaitVs03ATR84Q==}

  fast-diff@1.3.0:
    resolution: {integrity: sha512-VxPP4NqbUjj6MaAOafWeUn2cXWLcCtljklUtZf0Ind4XQ+QPtmA0b18zZy0jIQx+ExRVCR/ZQpBmik5lXshNsw==}

  fast-glob@3.3.3:
    resolution: {integrity: sha512-7MptL8U0cqcFdzIzwOTHoilX9x5BrNqye7Z/LuC7kCMRio1EMSyqRK3BEAUD7sXRq4iT4AzTVuZdhgQ2TCvYLg==}
    engines: {node: '>=8.6.0'}

  fast-json-stable-stringify@2.1.0:
    resolution: {integrity: sha512-lhd/wF+Lk98HZoTCtlVraHtfh5XYijIjalXck7saUtuanSDyLMxnHhSXEDJqHxD7msR8D0uCmqlkwjCV8xvwHw==}

  fast-levenshtein@2.0.6:
    resolution: {integrity: sha512-DCXu6Ifhqcks7TZKY3Hxp3y6qphY5SJZmrWMDrKcERSOXWQdMhU9Ig/PYrzyw/ul9jOIyh0N4M0tbC5hodg8dw==}

  fast-safe-stringify@2.1.1:
    resolution: {integrity: sha512-W+KJc2dmILlPplD/H4K9l9LcAHAfPtP6BY84uVLXQ6Evcz9Lcg33Y2z1IVblT6xdY54PXYVHEv+0Wpq8Io6zkA==}

  fast-uri@3.1.0:
    resolution: {integrity: sha512-iPeeDKJSWf4IEOasVVrknXpaBV0IApz/gp7S2bb7Z4Lljbl2MGJRqInZiUrQwV16cpzw/D3S5j5Julj/gT52AA==}

  fastq@1.19.1:
    resolution: {integrity: sha512-GwLTyxkCXjXbxqIhTsMI2Nui8huMPtnxg7krajPJAjnEG/iiOS7i+zCtWGZR9G0NBKbXKh6X9m9UIsYX/N6vvQ==}

  fd-package-json@2.0.0:
    resolution: {integrity: sha512-jKmm9YtsNXN789RS/0mSzOC1NUq9mkVd65vbSSVsKdjGvYXBuE4oWe2QOEoFeRmJg+lPuZxpmrfFclNhoRMneQ==}

  fd-slicer@1.1.0:
    resolution: {integrity: sha512-cE1qsB/VwyQozZ+q1dGxR8LBYNZeofhEdUNGSMbQD3Gw2lAzX9Zb3uIU6Ebc/Fmyjo9AWWfnn0AUCHqtevs/8g==}

  figures@6.1.0:
    resolution: {integrity: sha512-d+l3qxjSesT4V7v2fh+QnmFnUWv9lSpjarhShNTgBOfA0ttejbQUAlHLitbjkoRiDulW0OPoQPYIGhIC8ohejg==}
    engines: {node: '>=18'}

  file-entry-cache@6.0.1:
    resolution: {integrity: sha512-7Gps/XWymbLk2QLYK4NzpMOrYjMhdIxXuIvy2QBsLE6ljuodKvdkWs/cpyJJ3CVIVpH0Oi1Hvg1ovbMzLdFBBg==}
    engines: {node: ^10.12.0 || >=12.0.0}

  file-entry-cache@8.0.0:
    resolution: {integrity: sha512-XXTUwCvisa5oacNGRP9SfNtYBNAMi+RPwBFmblZEF7N7swHYQS6/Zfk7SRwx4D5j3CH211YNRco1DEMNVfZCnQ==}
    engines: {node: '>=16.0.0'}

  file-uri-to-path@1.0.0:
    resolution: {integrity: sha512-0Zt+s3L7Vf1biwWZ29aARiVYLx7iMGnEUl9x33fbB/j3jR81u/O2LbqK+Bm1CDSNDKVtJ/YjwY7TUd5SkeLQLw==}

  fill-range@7.1.1:
    resolution: {integrity: sha512-YsGpe3WHLK8ZYi4tWDg2Jy3ebRz2rXowDxnld4bkQB00cc/1Zw9AWnC0i9ztDJitivtQvaI9KaLyKrc+hBW0yg==}
    engines: {node: '>=8'}

  finalhandler@2.1.1:
    resolution: {integrity: sha512-S8KoZgRZN+a5rNwqTxlZZePjT/4cnm0ROV70LedRHZ0p8u9fRID0hJUZQpkKLzro8LfmC8sx23bY6tVNxv8pQA==}
    engines: {node: '>= 18.0.0'}

  find-up-simple@1.0.1:
    resolution: {integrity: sha512-afd4O7zpqHeRyg4PfDQsXmlDe2PfdHtJt6Akt8jOWaApLOZk5JXs6VMR29lz03pRe9mpykrRCYIYxaJYcfpncQ==}
    engines: {node: '>=18'}

  find-up@5.0.0:
    resolution: {integrity: sha512-78/PXT1wlLLDgTzDs7sjq9hzz0vXD+zn+7wypEe4fXQxCmdmqfGsEPQxmiCSQI3ajFV91bVSsvNtrJRiW6nGng==}
    engines: {node: '>=10'}

  flat-cache@3.2.0:
    resolution: {integrity: sha512-CYcENa+FtcUKLmhhqyctpclsq7QF38pKjZHsGNiSQF5r4FtoKDWabFDl3hzaEQMvT1LHEysw5twgLvpYYb4vbw==}
    engines: {node: ^10.12.0 || >=12.0.0}

  flat-cache@4.0.1:
    resolution: {integrity: sha512-f7ccFPK3SXFHpx15UIGyRJ/FJQctuKZ0zVuN3frBo4HnK3cay9VEW0R6yPYFHC0AgqhukPzKjq22t5DmAyqGyw==}
    engines: {node: '>=16'}

  flatted@3.3.3:
    resolution: {integrity: sha512-GX+ysw4PBCz0PzosHDepZGANEuFCMLrnRTiEy9McGjmkCQYwRq4A/X786G/fjM/+OjsWSU1ZrY5qyARZmO/uwg==}

  for-each@0.3.5:
    resolution: {integrity: sha512-dKx12eRCVIzqCxFGplyFKJMPvLEWgmNtUrpTiJIR5u97zEhRG8ySrtboPHZXx7daLxQVrl643cTzbab2tkQjxg==}
    engines: {node: '>= 0.4'}

  foreground-child@3.3.1:
    resolution: {integrity: sha512-gIXjKqtFuWEgzFRJA9WCQeSJLZDjgJUOMCMzxtvFq/37KojM1BFGufqsCy0r4qSQmYLsZYMeyRqzIWOMup03sw==}
    engines: {node: '>=14'}

  form-data@4.0.4:
    resolution: {integrity: sha512-KrGhL9Q4zjj0kiUt5OO4Mr/A/jlI2jDYs5eHBpYHPcBEVSiipAvn2Ko2HnPe20rmcuuvMHNdZFp+4IlGTMF0Ow==}
    engines: {node: '>= 6'}

  formatly@0.3.0:
    resolution: {integrity: sha512-9XNj/o4wrRFyhSMJOvsuyMwy8aUfBaZ1VrqHVfohyXf0Sw0e+yfKG+xZaY3arGCOMdwFsqObtzVOc1gU9KiT9w==}
    engines: {node: '>=18.3.0'}
    hasBin: true

  forwarded@0.2.0:
    resolution: {integrity: sha512-buRG0fpBtRHSTCOASe6hD258tEubFoRLb4ZNA6NxMVHNw2gOcwHo9wyablzMzOA5z9xA9L1KNjk/Nt6MT9aYow==}
    engines: {node: '>= 0.6'}

  fresh@2.0.0:
    resolution: {integrity: sha512-Rx/WycZ60HOaqLKAi6cHRKKI7zxWbJ31MhntmtwMoaTeF7XFH9hhBp8vITaMidfljRQ6eYWCKkaTK+ykVJHP2A==}
    engines: {node: '>= 0.8'}

  fs-constants@1.0.0:
    resolution: {integrity: sha512-y6OAwoSIf7FyjMIv94u+b5rdheZEjzR63GTyZJm5qh4Bi+2YgwLCcI/fPFZkL5PSixOt6ZNKm+w+Hfp/Bciwow==}

  fs-extra@11.3.2:
    resolution: {integrity: sha512-Xr9F6z6up6Ws+NjzMCZc6WXg2YFRlrLP9NQDO3VQrWrfiojdhS56TzueT88ze0uBdCTwEIhQ3ptnmKeWGFAe0A==}
    engines: {node: '>=14.14'}

  fs.realpath@1.0.0:
    resolution: {integrity: sha512-OO0pH2lK6a0hZnAdau5ItzHPI6pUlvI7jMVnxUQRtw4owF2wk8lOSabtGDCTP4Ggrg2MbGnWO9X8K1t4+fGMDw==}

  fsevents@2.3.3:
    resolution: {integrity: sha512-5xoDfX+fL7faATnagmWPpbFtwh/R77WmMMqqHGS65C3vvB0YHrgF+B1YmZ3441tMj5n63k0212XNoJwzlhffQw==}
    engines: {node: ^8.16.0 || ^10.6.0 || >=11.0.0}
    os: [darwin]

  function-bind@1.1.2:
    resolution: {integrity: sha512-7XHNxH7qX9xG5mIwxkhumTox/MIRNcOgDrxWsMt2pAr23WHp6MrRlN7FBSFpCpr+oVO0F744iUgR82nJMfG2SA==}

  function.prototype.name@1.1.8:
    resolution: {integrity: sha512-e5iwyodOHhbMr/yNrc7fDYG4qlbIvI5gajyzPnb5TCwyhjApznQh1BMFou9b30SevY43gCJKXycoCBjMbsuW0Q==}
    engines: {node: '>= 0.4'}

  functions-have-names@1.2.3:
    resolution: {integrity: sha512-xckBUXyTIqT97tq2x2AMb+g163b5JFysYk0x4qxNFwbfQkmNZoiRHb6sPzI9/QV33WeuvVYBUIiD4NzNIyqaRQ==}

  generator-function@2.0.1:
    resolution: {integrity: sha512-SFdFmIJi+ybC0vjlHN0ZGVGHc3lgE0DxPAT0djjVg+kjOnSqclqmj0KQ7ykTOLP6YxoqOvuAODGdcHJn+43q3g==}
    engines: {node: '>= 0.4'}

  gensync@1.0.0-beta.2:
    resolution: {integrity: sha512-3hN7NaskYvMDLQY55gnW3NQ+mesEAepTqlg+VEbj7zzqEMBVNhzcGYYeqFo/TlYz6eQiFcp1HcsCZO+nGgS8zg==}
    engines: {node: '>=6.9.0'}

  get-caller-file@2.0.5:
    resolution: {integrity: sha512-DyFP3BM/3YHTQOCUL/w0OZHR0lpKeGrxotcHWcqNEdnltqFwXVfhEBQ94eIo34AfQpo0rGki4cyIiftY06h2Fg==}
    engines: {node: 6.* || 8.* || >= 10.*}

  get-east-asian-width@1.3.0:
    resolution: {integrity: sha512-vpeMIQKxczTD/0s2CdEWHcb0eeJe6TFjxb+J5xgX7hScxqrGuyjmv4c1D4A/gelKfyox0gJJwIHF+fLjeaM8kQ==}
    engines: {node: '>=18'}

  get-intrinsic@1.3.0:
    resolution: {integrity: sha512-9fSjSaos/fRIVIp+xSJlE6lfwhES7LNtKaCBIamHsjr2na1BiABJPo0mOjjz8GJDURarmCPGqaiVg5mfjb98CQ==}
    engines: {node: '>= 0.4'}

  get-proto@1.0.1:
    resolution: {integrity: sha512-sTSfBjoXBp89JvIKIefqw7U2CCebsc74kiY6awiGogKtoSGbgjYE/G/+l9sF3MWFPNc9IcoOC4ODfKHfxFmp0g==}
    engines: {node: '>= 0.4'}

  get-stream@8.0.1:
    resolution: {integrity: sha512-VaUJspBffn/LMCJVoMvSAdmscJyS1auj5Zulnn5UoYcY531UWmdwhRWkcGKnGU93m5HSXP9LP2usOryrBtQowA==}
    engines: {node: '>=16'}

  get-stream@9.0.1:
    resolution: {integrity: sha512-kVCxPF3vQM/N0B1PmoqVUqgHP+EeVjmZSQn+1oCRPxd2P21P2F19lIgbR3HBosbB1PUhOAoctJnfEn2GbN2eZA==}
    engines: {node: '>=18'}

  get-symbol-description@1.1.0:
    resolution: {integrity: sha512-w9UMqWwJxHNOvoNzSJ2oPF5wvYcvP7jUvYzhp67yEhTi17ZDBBC1z9pTdGuzjD+EFIqLSYRweZjqfiPzQ06Ebg==}
    engines: {node: '>= 0.4'}

  get-tsconfig@4.12.0:
    resolution: {integrity: sha512-LScr2aNr2FbjAjZh2C6X6BxRx1/x+aTDExct/xyq2XKbYOiG5c0aK7pMsSuyc0brz3ibr/lbQiHD9jzt4lccJw==}

  github-from-package@0.0.0:
    resolution: {integrity: sha512-SyHy3T1v2NUXn29OsWdxmK6RwHD+vkj3v8en8AOBZ1wBQ/hCAQ5bAQTD02kW4W9tUp/3Qh6J8r9EvntiyCmOOw==}

  glob-parent@5.1.2:
    resolution: {integrity: sha512-AOIgSQCepiJYwP3ARnGx+5VnTu2HBYdzbGP45eLw1vr3zB3vZLeyed1sC9hnbcOc9/SrMyM5RPQrkGz4aS9Zow==}
    engines: {node: '>= 6'}

  glob-parent@6.0.2:
    resolution: {integrity: sha512-XxwI8EOhVQgWp6iDL+3b0r86f4d6AX6zSU55HfB4ydCEuXLXc5FcYeOu+nnGftS4TEju/11rt4KJPTMgbfmv4A==}
    engines: {node: '>=10.13.0'}

  glob@10.4.5:
    resolution: {integrity: sha512-7Bv8RF0k6xjo7d4A/PxYLbUCfb6c+Vpd2/mB2yRDlew7Jb5hEXiCD9ibfO7wpk8i4sevK6DFny9h7EYbM3/sHg==}
    hasBin: true

  glob@11.1.0:
    resolution: {integrity: sha512-vuNwKSaKiqm7g0THUBu2x7ckSs3XJLXE+2ssL7/MfTGPLLcrJQ/4Uq1CjPTtO5cCIiRxqvN6Twy1qOwhL0Xjcw==}
    engines: {node: 20 || >=22}
    hasBin: true

  glob@7.2.3:
    resolution: {integrity: sha512-nFR0zLpU2YCaRxwoCJvL6UvCH2JFyFVIvwTLsIf21AuHlMskA1hhTdk+LlYJtOlYt9v6dvszD2BGRqBL+iQK9Q==}
    deprecated: Glob versions prior to v9 are no longer supported

  globals@13.24.0:
    resolution: {integrity: sha512-AhO5QUcj8llrbG09iWhPU2B204J1xnPeL8kQmVorSsy+Sjj1sk8gIyh6cUocGmH4L0UuhAJy+hJMRA4mgA4mFQ==}
    engines: {node: '>=8'}

  globals@14.0.0:
    resolution: {integrity: sha512-oahGvuMGQlPw/ivIYBjVSrWAfWLBeku5tpPE2fOPLi+WHffIWbuh2tCjhyQhTBPMf5E9jDEH4FOmTYgYwbKwtQ==}
    engines: {node: '>=18'}

  globals@16.4.0:
    resolution: {integrity: sha512-ob/2LcVVaVGCYN+r14cnwnoDPUufjiYgSqRhiFD0Q1iI4Odora5RE8Iv1D24hAz5oMophRGkGz+yuvQmmUMnMw==}
    engines: {node: '>=18'}

  globalthis@1.0.4:
    resolution: {integrity: sha512-DpLKbNU4WylpxJykQujfCcwYWiV/Jhm50Goo0wrVILAv5jOr9d+H+UR3PhSCD2rCCEIg0uc+G+muBTwD54JhDQ==}
    engines: {node: '>= 0.4'}

  globby@11.1.0:
    resolution: {integrity: sha512-jhIXaOzy1sb8IyocaruWSn1TjmnBVs8Ayhcy83rmxNJ8q2uWKCAj3CnJY+KpGSXCueAPc0i05kVvVKtP1t9S3g==}
    engines: {node: '>=10'}

  globby@14.1.0:
    resolution: {integrity: sha512-0Ia46fDOaT7k4og1PDW4YbodWWr3scS2vAr2lTbsplOt2WkKp0vQbkI9wKis/T5LV/dqPjO3bpS/z6GTJB82LA==}
    engines: {node: '>=18'}

  gopd@1.2.0:
    resolution: {integrity: sha512-ZUKRh6/kUFoAiTAtTYPZJ3hw9wNxx+BIBOijnlG9PnrJsCcSjs1wyyD6vJpaYtgnzDrKYRSqf3OO6Rfa93xsRg==}
    engines: {node: '>= 0.4'}

  graceful-fs@4.2.11:
    resolution: {integrity: sha512-RbJ5/jmFcNNCcDV5o9eTnBLJ/HszWV0P73bc+Ff4nS/rJj+YaS6IGyiOL0VoBYX+l1Wrl3k63h/KrH+nhJ0XvQ==}

  gradient-string@2.0.2:
    resolution: {integrity: sha512-rEDCuqUQ4tbD78TpzsMtt5OIf0cBCSDWSJtUDaF6JsAh+k0v9r++NzxNEG87oDZx9ZwGhD8DaezR2L/yrw0Jdw==}
    engines: {node: '>=10'}

  graphemer@1.4.0:
    resolution: {integrity: sha512-EtKwoO6kxCL9WO5xipiHTZlSzBm7WLT627TqC/uVRd0HKmq8NXyebnNYxDoBi7wt8eTWrUrKXCOVaFq9x1kgag==}

  has-bigints@1.1.0:
    resolution: {integrity: sha512-R3pbpkcIqv2Pm3dUwgjclDRVmWpTJW2DcMzcIhEXEx1oh/CEMObMm3KLmRJOdvhM7o4uQBnwr8pzRK2sJWIqfg==}
    engines: {node: '>= 0.4'}

  has-flag@4.0.0:
    resolution: {integrity: sha512-EykJT/Q1KjTWctppgIAgfSO0tKVuZUjhgMr17kqTumMl6Afv3EISleU7qZUzoXDFTAHTDC4NOoG/ZxU3EvlMPQ==}
    engines: {node: '>=8'}

  has-property-descriptors@1.0.2:
    resolution: {integrity: sha512-55JNKuIW+vq4Ke1BjOTjM2YctQIvCT7GFzHwmfZPGo5wnrgkid0YQtnAleFSqumZm4az3n2BS+erby5ipJdgrg==}

  has-proto@1.2.0:
    resolution: {integrity: sha512-KIL7eQPfHQRC8+XluaIw7BHUwwqL19bQn4hzNgdr+1wXoU0KKj6rufu47lhY7KbJR2C6T6+PfyN0Ea7wkSS+qQ==}
    engines: {node: '>= 0.4'}

  has-symbols@1.1.0:
    resolution: {integrity: sha512-1cDNdwJ2Jaohmb3sg4OmKaMBwuC48sYni5HUw2DvsC8LjGTLK9h+eb1X6RyuOHe4hT0ULCW68iomhjUoKUqlPQ==}
    engines: {node: '>= 0.4'}

  has-tostringtag@1.0.2:
    resolution: {integrity: sha512-NqADB8VjPFLM2V0VvHUewwwsw0ZWBaIdgo+ieHtK3hasLz4qeCRjYcqfB6AQrBggRKppKF8L52/VqdVsO47Dlw==}
    engines: {node: '>= 0.4'}

  hasown@2.0.2:
    resolution: {integrity: sha512-0hJU9SCPvmMzIBdZFqNPXWa6dqh7WdH0cII9y+CyS8rG3nL48Bclra9HmKhVVUHyPWNH5Y7xDwAB7bfgSjkUMQ==}
    engines: {node: '>= 0.4'}

  help-me@5.0.0:
    resolution: {integrity: sha512-7xgomUX6ADmcYzFik0HzAxh/73YlKR9bmFzf51CZwR+b6YtzU2m0u49hQCqV6SvlqIqsaxovfwdvbnsw3b/zpg==}

  hermes-estree@0.25.1:
    resolution: {integrity: sha512-0wUoCcLp+5Ev5pDW2OriHC2MJCbwLwuRx+gAqMTOkGKJJiBCLjtrvy4PWUGn6MIVefecRpzoOZ/UV6iGdOr+Cw==}

  hermes-parser@0.25.1:
    resolution: {integrity: sha512-6pEjquH3rqaI6cYAXYPcz9MS4rY6R4ngRgrgfDshRptUZIc3lw0MCIJIGDj9++mfySOuPTHB4nrSW99BCvOPIA==}

  highlight.js@10.7.3:
    resolution: {integrity: sha512-tzcUFauisWKNHaRkN4Wjl/ZA07gENAjFl3J/c480dprkGTg5EQstgaNFqBfUqCq54kZRIEcreTsAgF/m2quD7A==}

  hosted-git-info@4.1.0:
    resolution: {integrity: sha512-kyCuEOWjJqZuDbRHzL8V93NzQhwIB71oFWSyzVo+KPZI+pnQPPxucdkrOZvkLRnrf5URsQM+IJ09Dw29cRALIA==}
    engines: {node: '>=10'}

  hosted-git-info@7.0.2:
    resolution: {integrity: sha512-puUZAUKT5m8Zzvs72XWy3HtvVbTWljRE66cP60bxJzAqf2DgICo7lYTY2IHUmLnNpjYvw5bvmoHvPc0QO2a62w==}
    engines: {node: ^16.14.0 || >=18.0.0}

  html-encoding-sniffer@4.0.0:
    resolution: {integrity: sha512-Y22oTqIU4uuPgEemfz7NDJz6OeKf12Lsu+QC+s3BVpda64lTiMYCyGwg5ki4vFxkMwQdeZDl2adZoqUgdFuTgQ==}
    engines: {node: '>=18'}

  html-escaper@2.0.2:
    resolution: {integrity: sha512-H2iMtd0I4Mt5eYiapRdIDjp+XzelXQ0tFE4JS7YFwFevXXMmOp9myNrUvCg0D6ws8iqkRPBfKHgbwig1SmlLfg==}

  htmlparser2@10.0.0:
    resolution: {integrity: sha512-TwAZM+zE5Tq3lrEHvOlvwgj1XLWQCtaaibSN11Q+gGBAS7Y1uZSWwXXRe4iF6OXnaq1riyQAPFOBtYc77Mxq0g==}

  http-errors@2.0.1:
    resolution: {integrity: sha512-4FbRdAX+bSdmo4AUFuS0WNiPz8NgFt+r8ThgNWmlrjQjt1Q7ZR9+zTlce2859x4KSXrwIsaeTqDoKQmtP8pLmQ==}
    engines: {node: '>= 0.8'}

  http-proxy-agent@7.0.2:
    resolution: {integrity: sha512-T1gkAiYYDWYx3V5Bmyu7HcfcvL7mUrTWiM6yOfa3PIphViJ/gFPbvidQ+veqSOHci/PxBcDabeUNCzpOODJZig==}
    engines: {node: '>= 14'}

  https-proxy-agent@7.0.6:
    resolution: {integrity: sha512-vK9P5/iUfdl95AI+JVyUuIcVtd4ofvtrOr3HNtM2yxC9bnMbEdp3x01OhQNnjb8IJYi38VlTE3mBXwcfvywuSw==}
    engines: {node: '>= 14'}

  human-signals@5.0.0:
    resolution: {integrity: sha512-AXcZb6vzzrFAUE61HnN4mpLqd/cSIwNQjtNWR0euPm6y0iqx3G4gOXaIDdtdDwZmhwe82LA6+zinmW4UBWVePQ==}
    engines: {node: '>=16.17.0'}

  human-signals@8.0.1:
    resolution: {integrity: sha512-eKCa6bwnJhvxj14kZk5NCPc6Hb6BdsU9DZcOnmQKSnO1VKrfV0zCvtttPZUsBvjmNDn8rpcJfpwSYnHBjc95MQ==}
    engines: {node: '>=18.18.0'}

  husky@9.1.7:
    resolution: {integrity: sha512-5gs5ytaNjBrh5Ow3zrvdUUY+0VxIuWVL4i9irt6friV+BqdCfmV11CQTWMiBYWHbXhco+J1kHfTOUkePhCDvMA==}
    engines: {node: '>=18'}
    hasBin: true

  iconv-lite@0.6.3:
    resolution: {integrity: sha512-4fCk79wshMdzMp2rH06qWrJE4iolqLhCUH+OiuIgU++RB0+94NlDL81atO7GX55uUKueo0txHNtvEyI6D7WdMw==}
    engines: {node: '>=0.10.0'}

  iconv-lite@0.7.0:
    resolution: {integrity: sha512-cf6L2Ds3h57VVmkZe+Pn+5APsT7FpqJtEhhieDCvrE2MK5Qk9MyffgQyuxQTm6BChfeZNtcOLHp9IcWRVcIcBQ==}
    engines: {node: '>=0.10.0'}

  ieee754@1.2.1:
    resolution: {integrity: sha512-dcyqhDvX1C46lXZcVqCpK+FtMRQVdIMN6/Df5js2zouUsqG7I6sFxitIC+7KYK29KdXOLHdu9zL4sFnoVQnqaA==}

  ignore-by-default@2.1.0:
    resolution: {integrity: sha512-yiWd4GVmJp0Q6ghmM2B/V3oZGRmjrKLXvHR3TE1nfoXsmoggllfZUQe74EN0fJdPFZu2NIvNdrMMLm3OsV7Ohw==}
    engines: {node: '>=10 <11 || >=12 <13 || >=14'}

  ignore@5.3.2:
    resolution: {integrity: sha512-hsBTNUqQTDwkWtcdYI2i06Y/nUBEsNEDJKjWdigLvegy8kDuJAS8uRlpkkcQpyEXL0Z/pjDy5HBmMjRCJ2gq+g==}
    engines: {node: '>= 4'}

  ignore@7.0.5:
    resolution: {integrity: sha512-Hs59xBNfUIunMFgWAbGX5cq6893IbWg4KnrjbYwX3tx0ztorVgTDA6B2sxf8ejHJ4wz8BqGUMYlnzNBer5NvGg==}
    engines: {node: '>= 4'}

  import-fresh@3.3.1:
    resolution: {integrity: sha512-TR3KfrTZTYLPB6jUjfx6MF9WcWrHL9su5TObK4ZkYgBdWKPOFoSoQIdEuTuR82pmtxH2spWG9h6etwfr1pLBqQ==}
    engines: {node: '>=6'}

  imurmurhash@0.1.4:
    resolution: {integrity: sha512-JmXMZ6wuvDmLiHEml9ykzqO6lwFbof0GG4IkcGaENdCRDDmMVnny7s5HsIgHCbaq0w2MyPhDqkhTUgS2LU2PHA==}
    engines: {node: '>=0.8.19'}

  indent-string@5.0.0:
    resolution: {integrity: sha512-m6FAo/spmsW2Ab2fU35JTYwtOKa2yAwXSwgjSv1TJzh4Mh7mC3lzAOVLBprb72XsTrgkEIsl7YrFNAiDiRhIGg==}
    engines: {node: '>=12'}

  index-to-position@1.2.0:
    resolution: {integrity: sha512-Yg7+ztRkqslMAS2iFaU+Oa4KTSidr63OsFGlOrJoW981kIYO3CGCS3wA95P1mUi/IVSJkn0D479KTJpVpvFNuw==}
    engines: {node: '>=18'}

  inflight@1.0.6:
    resolution: {integrity: sha512-k92I/b08q4wvFscXCLvqfsHCrjrF7yiXsQuIVvVE7N82W3+aqpzuUdBbfhWcy/FZR3/4IgflMgKLOsvPDrGCJA==}
    deprecated: This module is not supported, and leaks memory. Do not use it. Check out lru-cache if you want a good and tested way to coalesce async requests by a key value, which is much more comprehensive and powerful.

  inherits@2.0.4:
    resolution: {integrity: sha512-k/vGaX4/Yla3WzyMCvTQOXYeIHvqOKtnqBduzTHpzpQZzAskKMhZ2K+EnBiSM9zGSoIFeMpXKxa4dYeZIQqewQ==}

  ini@1.3.8:
    resolution: {integrity: sha512-JV/yugV2uzW5iMRSiZAyDtQd+nxtUnjeLt0acNdw98kKLrvuRVyB80tsREOE7yvGVgalhZ6RNXCmEHkUKBKxew==}

  ink-big-text@2.0.0:
    resolution: {integrity: sha512-Juzqv+rIOLGuhMJiE50VtS6dg6olWfzFdL7wsU/EARSL5Eaa5JNXMogMBm9AkjgzO2Y3UwWCOh87jbhSn8aNdw==}
    engines: {node: '>=14.16'}
    peerDependencies:
      ink: '>=4'
      react: '>=18'

  ink-gradient@3.0.0:
    resolution: {integrity: sha512-OVyPBovBxE1tFcBhSamb+P1puqDP6pG3xFe2W9NiLgwUZd9RbcjBeR7twLbliUT9navrUstEf1ZcPKKvx71BsQ==}
    engines: {node: '>=16'}
    peerDependencies:
      ink: '>=4'

  ink-select-input@6.2.0:
    resolution: {integrity: sha512-304fZXxkpYxJ9si5lxRCaX01GNlmPBgOZumXXRnPYbHW/iI31cgQynqk2tRypGLOF1cMIwPUzL2LSm6q4I5rQQ==}
    engines: {node: '>=18'}
    peerDependencies:
      ink: '>=5.0.0'
      react: '>=18.0.0'

  ink-spinner@5.0.0:
    resolution: {integrity: sha512-EYEasbEjkqLGyPOUc8hBJZNuC5GvXGMLu0w5gdTNskPc7Izc5vO3tdQEYnzvshucyGCBXc86ig0ujXPMWaQCdA==}
    engines: {node: '>=14.16'}
    peerDependencies:
      ink: '>=4.0.0'
      react: '>=18.0.0'

  ink-tab@5.2.0:
    resolution: {integrity: sha512-ltLUqwHmeZBGNFTTEAU9pmhPdqLm3abLh+JNEp69Hb98jhzk1gaoZZIZjGBjwFC7U8tgT10rE+QkLTaqET1A1Q==}
    engines: {node: '>=14.16'}
    peerDependencies:
      '@types/react': ^18.0.0 || ^19.0.0
      ink: ^4.0.0 || ^5.0.0 || ^6.0.0
      react: ^18.0.0 || ^19.0.0
    peerDependenciesMeta:
      '@types/react':
        optional: true

  ink-testing-library@4.0.0:
    resolution: {integrity: sha512-yF92kj3pmBvk7oKbSq5vEALO//o7Z9Ck/OaLNlkzXNeYdwfpxMQkSowGTFUCS5MSu9bWfSZMewGpp7bFc66D7Q==}
    engines: {node: '>=18'}
    peerDependencies:
      '@types/react': '>=18.0.0'
    peerDependenciesMeta:
      '@types/react':
        optional: true

  ink-text-input@6.0.0:
    resolution: {integrity: sha512-Fw64n7Yha5deb1rHY137zHTAbSTNelUKuB5Kkk2HACXEtwIHBCf9OH2tP/LQ9fRYTl1F0dZgbW0zPnZk6FA9Lw==}
    engines: {node: '>=18'}
    peerDependencies:
      ink: '>=5'
      react: '>=18'

  ink@6.3.1:
    resolution: {integrity: sha512-3wGwITGrzL6rkWsi2gEKzgwdafGn4ZYd3u4oRp+sOPvfoxEHlnoB5Vnk9Uy5dMRUhDOqF3hqr4rLQ4lEzBc2sQ==}
    engines: {node: '>=20'}
    peerDependencies:
      '@types/react': '>=19.0.0'
      react: '>=19.0.0'
      react-devtools-core: ^6.1.2
    peerDependenciesMeta:
      '@types/react':
        optional: true
      react-devtools-core:
        optional: true

  internal-slot@1.1.0:
    resolution: {integrity: sha512-4gd7VpWNQNB4UKKCFFVcp1AVv+FMOgs9NKzjHKusc8jTMhd5eL1NqQqOpE0KzMds804/yHlglp3uxgluOqAPLw==}
    engines: {node: '>= 0.4'}

  ipaddr.js@1.9.1:
    resolution: {integrity: sha512-0KI/607xoxSToH7GjN1FfSbLoU0+btTicjsQSWQlh/hZykN8KpmMf7uYwPW3R+akZ6R/w18ZlXSHBYXiYUPO3g==}
    engines: {node: '>= 0.10'}

  irregular-plurals@3.5.0:
    resolution: {integrity: sha512-1ANGLZ+Nkv1ptFb2pa8oG8Lem4krflKuX/gINiHJHjJUKaJHk/SXk5x6K3J+39/p0h1RQ2saROclJJ+QLvETCQ==}
    engines: {node: '>=8'}

  is-accessor-descriptor@1.0.1:
    resolution: {integrity: sha512-YBUanLI8Yoihw923YeFUS5fs0fF2f5TSFTNiYAAzhhDscDa3lEqYuz1pDOEP5KvX94I9ey3vsqjJcLVFVU+3QA==}
    engines: {node: '>= 0.10'}

  is-array-buffer@3.0.5:
    resolution: {integrity: sha512-DDfANUiiG2wC1qawP66qlTugJeL5HyzMpfr8lLK+jMQirGzNod0B12cFB/9q838Ru27sBwfw78/rdoU7RERz6A==}
    engines: {node: '>= 0.4'}

  is-async-function@2.1.1:
    resolution: {integrity: sha512-9dgM/cZBnNvjzaMYHVoxxfPj2QXt22Ev7SuuPrs+xav0ukGB0S6d4ydZdEiM48kLx5kDV+QBPrpVnFyefL8kkQ==}
    engines: {node: '>= 0.4'}

  is-bigint@1.1.0:
    resolution: {integrity: sha512-n4ZT37wG78iz03xPRKJrHTdZbe3IicyucEtdRsV5yglwc3GyUfbAfpSeD0FJ41NbUNSt5wbhqfp1fS+BgnvDFQ==}
    engines: {node: '>= 0.4'}

  is-binary-path@2.1.0:
    resolution: {integrity: sha512-ZMERYes6pDydyuGidse7OsHxtbI7WVeUEozgR/g7rd0xUimYNlvZRE/K2MgZTjWy725IfelLeVcEM97mmtRGXw==}
    engines: {node: '>=8'}

  is-boolean-object@1.2.2:
    resolution: {integrity: sha512-wa56o2/ElJMYqjCjGkXri7it5FbebW5usLw/nPmCMs5DeZ7eziSYZhSmPRn0txqeW4LnAmQQU7FgqLpsEFKM4A==}
    engines: {node: '>= 0.4'}

  is-buffer@1.1.6:
    resolution: {integrity: sha512-NcdALwpXkTm5Zvvbk7owOUSvVvBKDgKP5/ewfXEznmQFfs4ZRmanOeKBTjRVjka3QFoN6XJ+9F3USqfHqTaU5w==}

  is-callable@1.2.7:
    resolution: {integrity: sha512-1BC0BVFhS/p0qtw6enp8e+8OD0UrK0oFLztSjNzhcKA3WDuJxxAPXzPuPtKkjEY9UUoEWlX/8fgKeu2S8i9JTA==}
    engines: {node: '>= 0.4'}

  is-core-module@2.16.1:
    resolution: {integrity: sha512-UfoeMA6fIJ8wTYFEUjelnaGI67v6+N7qXJEvQuIGa99l4xsCruSYOVSQ0uPANn4dAzm8lkYPaKLrrijLq7x23w==}
    engines: {node: '>= 0.4'}

  is-data-descriptor@1.0.1:
    resolution: {integrity: sha512-bc4NlCDiCr28U4aEsQ3Qs2491gVq4V8G7MQyws968ImqjKuYtTJXrl7Vq7jsN7Ly/C3xj5KWFrY7sHNeDkAzXw==}
    engines: {node: '>= 0.4'}

  is-data-view@1.0.2:
    resolution: {integrity: sha512-RKtWF8pGmS87i2D6gqQu/l7EYRlVdfzemCJN/P3UOs//x1QE7mfhvzHIApBTRf7axvT6DMGwSwBXYCT0nfB9xw==}
    engines: {node: '>= 0.4'}

  is-date-object@1.1.0:
    resolution: {integrity: sha512-PwwhEakHVKTdRNVOw+/Gyh0+MzlCl4R6qKvkhuvLtPMggI1WAHt9sOwZxQLSGpUaDnrdyDsomoRgNnCfKNSXXg==}
    engines: {node: '>= 0.4'}

  is-descriptor@1.0.3:
    resolution: {integrity: sha512-JCNNGbwWZEVaSPtS45mdtrneRWJFp07LLmykxeFV5F6oBvNF8vHSfJuJgoT472pSfk+Mf8VnlrspaFBHWM8JAw==}
    engines: {node: '>= 0.4'}

  is-docker@3.0.0:
    resolution: {integrity: sha512-eljcgEDlEns/7AXFosB5K/2nCM4P7FQPkGc/DWLy5rmFEWvZayGrik1d9/QIY5nJ4f9YsVvBkA6kJpHn9rISdQ==}
    engines: {node: ^12.20.0 || ^14.13.1 || >=16.0.0}
    hasBin: true

  is-extglob@2.1.1:
    resolution: {integrity: sha512-SbKbANkN603Vi4jEZv49LeVJMn4yGwsbzZworEoyEiutsN3nJYdbO36zfhGJ6QEDpOZIFkDtnq5JRxmvl3jsoQ==}
    engines: {node: '>=0.10.0'}

  is-finalizationregistry@1.1.1:
    resolution: {integrity: sha512-1pC6N8qWJbWoPtEjgcL2xyhQOP491EQjeUo3qTKcmV8YSDDJrOepfG8pcC7h/QgnQHYSv0mJ3Z/ZWxmatVrysg==}
    engines: {node: '>= 0.4'}

  is-fullwidth-code-point@3.0.0:
    resolution: {integrity: sha512-zymm5+u+sCsSWyD9qNaejV3DFvhCKclKdizYaJUuHA83RLjb7nSuGnddCHGv0hk+KY7BMAlsWeK4Ueg6EV6XQg==}
    engines: {node: '>=8'}

  is-fullwidth-code-point@4.0.0:
    resolution: {integrity: sha512-O4L094N2/dZ7xqVdrXhh9r1KODPJpFms8B5sGdJLPy664AgvXsreZUyCQQNItZRDlYug4xStLjNp/sz3HvBowQ==}
    engines: {node: '>=12'}

  is-fullwidth-code-point@5.0.0:
    resolution: {integrity: sha512-OVa3u9kkBbw7b8Xw5F9P+D/T9X+Z4+JruYVNapTjPYZYUznQ5YfWeFkOj606XYYW8yugTfC8Pj0hYqvi4ryAhA==}
    engines: {node: '>=18'}

  is-generator-function@1.1.2:
    resolution: {integrity: sha512-upqt1SkGkODW9tsGNG5mtXTXtECizwtS2kA161M+gJPc1xdb/Ax629af6YrTwcOeQHbewrPNlE5Dx7kzvXTizA==}
    engines: {node: '>= 0.4'}

  is-glob@4.0.3:
    resolution: {integrity: sha512-xelSayHH36ZgE7ZWhli7pW34hNbNl8Ojv5KVmkJD4hBdD3th8Tfk9vYasLM+mXWOZhFkgZfxhLSnrwRr4elSSg==}
    engines: {node: '>=0.10.0'}

  is-in-ci@2.0.0:
    resolution: {integrity: sha512-cFeerHriAnhrQSbpAxL37W1wcJKUUX07HyLWZCW1URJT/ra3GyUTzBgUnh24TMVfNTV2Hij2HLxkPHFZfOZy5w==}
    engines: {node: '>=20'}
    hasBin: true

  is-inside-container@1.0.0:
    resolution: {integrity: sha512-KIYLCCJghfHZxqjYBE7rEy0OBuTd5xCHS7tHVgvCLkx7StIoaxwNW3hCALgEUjFfeRk+MG/Qxmp/vtETEF3tRA==}
    engines: {node: '>=14.16'}
    hasBin: true

  is-map@2.0.3:
    resolution: {integrity: sha512-1Qed0/Hr2m+YqxnM09CjA2d/i6YZNfF6R2oRAOj36eUdS6qIV/huPJNSEpKbupewFs+ZsJlxsjjPbc0/afW6Lw==}
    engines: {node: '>= 0.4'}

  is-negative-zero@2.0.3:
    resolution: {integrity: sha512-5KoIu2Ngpyek75jXodFvnafB6DJgr3u8uuK0LEZJjrU19DrMD3EVERaR8sjz8CCGgpZvxPl9SuE1GMVPFHx1mw==}
    engines: {node: '>= 0.4'}

  is-number-object@1.1.1:
    resolution: {integrity: sha512-lZhclumE1G6VYD8VHe35wFaIif+CTy5SJIi5+3y4psDgWu4wPDoBhF8NxUOinEc7pHgiTsT6MaBb92rKhhD+Xw==}
    engines: {node: '>= 0.4'}

  is-number@3.0.0:
    resolution: {integrity: sha512-4cboCqIpliH+mAvFNegjZQ4kgKc3ZUhQVr3HvWbSh5q3WH2v82ct+T2Y1hdU5Gdtorx/cLifQjqCbL7bpznLTg==}
    engines: {node: '>=0.10.0'}

  is-number@7.0.0:
    resolution: {integrity: sha512-41Cifkg6e8TylSpdtTpeLVMqvSBEVzTttHvERD741+pnZ8ANv0004MRL43QKPDlK9cGvNp6NZWZUBlbGXYxxng==}
    engines: {node: '>=0.12.0'}

  is-path-inside@3.0.3:
    resolution: {integrity: sha512-Fd4gABb+ycGAmKou8eMftCupSir5lRxqf4aD/vd0cD2qc4HL07OjCeuHMr8Ro4CoMaeCKDB0/ECBOVWjTwUvPQ==}
    engines: {node: '>=8'}

  is-plain-obj@4.1.0:
    resolution: {integrity: sha512-+Pgi+vMuUNkJyExiMBt5IlFoMyKnr5zhJ4Uspz58WOhBF5QoIZkFyNHIbBAtHwzVAgk5RtndVNsDRN61/mmDqg==}
    engines: {node: '>=12'}

  is-plain-object@5.0.0:
    resolution: {integrity: sha512-VRSzKkbMm5jMDoKLbltAkFQ5Qr7VDiTFGXxYFXXowVj387GeGNOCsOH6Msy00SGZ3Fp84b1Naa1psqgcCIEP5Q==}
    engines: {node: '>=0.10.0'}

  is-potential-custom-element-name@1.0.1:
    resolution: {integrity: sha512-bCYeRA2rVibKZd+s2625gGnGF/t7DSqDs4dP7CrLA1m7jKWz6pps0LpYLJN8Q64HtmPKJ1hrN3nzPNKFEKOUiQ==}

  is-promise@4.0.0:
    resolution: {integrity: sha512-hvpoI6korhJMnej285dSg6nu1+e6uxs7zG3BYAm5byqDsgJNWwxzM6z6iZiAgQR4TJ30JmBTOwqZUw3WlyH3AQ==}

  is-regex@1.2.1:
    resolution: {integrity: sha512-MjYsKHO5O7mCsmRGxWcLWheFqN9DJ/2TmngvjKXihe6efViPqc274+Fx/4fYj/r03+ESvBdTXK0V6tA3rgez1g==}
    engines: {node: '>= 0.4'}

  is-set@2.0.3:
    resolution: {integrity: sha512-iPAjerrse27/ygGLxw+EBR9agv9Y6uLeYVJMu+QNCoouJ1/1ri0mGrcWpfCqFZuzzx3WjtwxG098X+n4OuRkPg==}
    engines: {node: '>= 0.4'}

  is-shared-array-buffer@1.0.4:
    resolution: {integrity: sha512-ISWac8drv4ZGfwKl5slpHG9OwPNty4jOWPRIhBpxOoD+hqITiwuipOQ2bNthAzwA3B4fIjO4Nln74N0S9byq8A==}
    engines: {node: '>= 0.4'}

  is-stream@3.0.0:
    resolution: {integrity: sha512-LnQR4bZ9IADDRSkvpqMGvt/tEJWclzklNgSw48V5EAaAeDd6qGvN8ei6k5p0tvxSR171VmGyHuTiAOfxAbr8kA==}
    engines: {node: ^12.20.0 || ^14.13.1 || >=16.0.0}

  is-stream@4.0.1:
    resolution: {integrity: sha512-Dnz92NInDqYckGEUJv689RbRiTSEHCQ7wOVeALbkOz999YpqT46yMRIGtSNl2iCL1waAZSx40+h59NV/EwzV/A==}
    engines: {node: '>=18'}

  is-string@1.1.1:
    resolution: {integrity: sha512-BtEeSsoaQjlSPBemMQIrY1MY0uM6vnS1g5fmufYOtnxLGUZM2178PKbhsk7Ffv58IX+ZtcvoGwccYsh0PglkAA==}
    engines: {node: '>= 0.4'}

  is-symbol@1.1.1:
    resolution: {integrity: sha512-9gGx6GTtCQM73BgmHQXfDmLtfjjTUDSyoxTCbp5WtoixAhfgsDirWIcVQ/IHpvI5Vgd5i/J5F7B9cN/WlVbC/w==}
    engines: {node: '>= 0.4'}

  is-typed-array@1.1.15:
    resolution: {integrity: sha512-p3EcsicXjit7SaskXHs1hA91QxgTw46Fv6EFKKGS5DRFLD8yKnohjF3hxoju94b/OcMZoQukzpPpBE9uLVKzgQ==}
    engines: {node: '>= 0.4'}

  is-unicode-supported@2.1.0:
    resolution: {integrity: sha512-mE00Gnza5EEB3Ds0HfMyllZzbBrmLOX3vfWoj9A9PEnTfratQ/BcaJOuMhnkhjXvb2+FkY3VuHqtAGpTPmglFQ==}
    engines: {node: '>=18'}

  is-weakmap@2.0.2:
    resolution: {integrity: sha512-K5pXYOm9wqY1RgjpL3YTkF39tni1XajUIkawTLUo9EZEVUFga5gSQJF8nNS7ZwJQ02y+1YCNYcMh+HIf1ZqE+w==}
    engines: {node: '>= 0.4'}

  is-weakref@1.1.1:
    resolution: {integrity: sha512-6i9mGWSlqzNMEqpCp93KwRS1uUOodk2OJ6b+sq7ZPDSy2WuI5NFIxp/254TytR8ftefexkWn5xNiHUNpPOfSew==}
    engines: {node: '>= 0.4'}

  is-weakset@2.0.4:
    resolution: {integrity: sha512-mfcwb6IzQyOKTs84CQMrOwW4gQcaTOAWJ0zzJCl2WSPDrWk/OzDaImWFH3djXhb24g4eudZfLRozAvPGw4d9hQ==}
    engines: {node: '>= 0.4'}

  is-wsl@3.1.0:
    resolution: {integrity: sha512-UcVfVfaK4Sc4m7X3dUSoHoozQGBEFeDC+zVo06t98xe8CzHSZZBekNXH+tu0NalHolcJ/QAGqS46Hef7QXBIMw==}
    engines: {node: '>=16'}

  isarray@2.0.5:
    resolution: {integrity: sha512-xHjhDr3cNBK0BzdUJSPXZntQUx/mwMS5Rw4A7lPJ90XGAO6ISP/ePDNuo0vhqOZU+UD5JoodwCAAoZQd3FeAKw==}

  isexe@2.0.0:
    resolution: {integrity: sha512-RHxMLp9lnKHGHRng9QFhRCMbYAcVpn69smSGcq3f36xjgVVWThj4qqLbTLlq7Ssj8B+fIQ1EuCEGI2lKsyQeIw==}

  istanbul-lib-coverage@3.2.2:
    resolution: {integrity: sha512-O8dpsF+r0WV/8MNRKfnmrtCWhuKjxrq2w+jpzBL5UZKTi2LeVWnWOmWRxFlesJONmc+wLAGvKQZEOanko0LFTg==}
    engines: {node: '>=8'}

  istanbul-lib-report@3.0.1:
    resolution: {integrity: sha512-GCfE1mtsHGOELCU8e/Z7YWzpmybrx/+dSTfLrvY8qRmaY6zXTKWn6WQIjaAFw069icm6GVMNkgu0NzI4iPZUNw==}
    engines: {node: '>=10'}

  istanbul-reports@3.2.0:
    resolution: {integrity: sha512-HGYWWS/ehqTV3xN10i23tkPkpH46MLCIMFNCaaKNavAXTF1RkqxawEPtnjnGZ6XKSInBKkiOA5BKS+aZiY3AvA==}
    engines: {node: '>=8'}

  istextorbinary@9.5.0:
    resolution: {integrity: sha512-5mbUj3SiZXCuRf9fT3ibzbSSEWiy63gFfksmGfdOzujPjW3k+z8WvIBxcJHBoQNlaZaiyB25deviif2+osLmLw==}
    engines: {node: '>=4'}

  iterator.prototype@1.1.5:
    resolution: {integrity: sha512-H0dkQoCa3b2VEeKQBOxFph+JAbcrQdE7KC0UkqwpLmv2EC4P41QXP+rqo9wYodACiG5/WM5s9oDApTU8utwj9g==}
    engines: {node: '>= 0.4'}

  jackspeak@3.4.3:
    resolution: {integrity: sha512-OGlZQpz2yfahA/Rd1Y8Cd9SIEsqvXkLVoSw/cgwhnhFMDbsQFeZYoJJ7bIZBS9BcamUW96asq/npPWugM+RQBw==}

  jackspeak@4.1.1:
    resolution: {integrity: sha512-zptv57P3GpL+O0I7VdMJNBZCu+BPHVQUk55Ft8/QCJjTVxrnJHuVuX/0Bl2A6/+2oyR/ZMEuFKwmzqqZ/U5nPQ==}
    engines: {node: 20 || >=22}

  jiti@2.6.1:
    resolution: {integrity: sha512-ekilCSN1jwRvIbgeg/57YFh8qQDNbwDb9xT/qu2DAHbFFZUicIl4ygVaAvzveMhMVr3LnpSKTNnwt8PoOfmKhQ==}
    hasBin: true

  jose@6.1.3:
    resolution: {integrity: sha512-0TpaTfihd4QMNwrz/ob2Bp7X04yuxJkjRGi4aKmOqwhov54i6u79oCv7T+C7lo70MKH6BesI3vscD1yb/yzKXQ==}

  joycon@3.1.1:
    resolution: {integrity: sha512-34wB/Y7MW7bzjKRjUKTa46I2Z7eV62Rkhva+KkopW7Qvv/OSWBqvkSY7vusOPrNuZcUG3tApvdVgNB8POj3SPw==}
    engines: {node: '>=10'}

  js-string-escape@1.0.1:
    resolution: {integrity: sha512-Smw4xcfIQ5LVjAOuJCvN/zIodzA/BBSsluuoSykP+lUvScIi4U6RJLfwHet5cxFnCswUjISV8oAXaqaJDY3chg==}
    engines: {node: '>= 0.8'}

  js-tokens@4.0.0:
    resolution: {integrity: sha512-RdJUflcE3cUzKiMqQgsCu06FPu9UdIJO0beYbPhHN4k6apgJtifcoCtT9bcxOpYBtpD2kCM6Sbzg4CausW/PKQ==}

  js-yaml@3.14.1:
    resolution: {integrity: sha512-okMH7OXXJ7YrN9Ok3/SXrnu4iX9yOk+25nqX4imS2npuvTYDmo/QEZoqwZkYaIDk3jVvBOTOIEgEhaLOynBS9g==}
    hasBin: true

  js-yaml@4.1.0:
    resolution: {integrity: sha512-wpxZs9NoxZaJESJGIZTyDEaYpl0FKSA+FB9aJiyemKhMwkxQg63h4T1KJgUGHpTqPDNRcmmYLugrRjJlBtWvRA==}
    hasBin: true

  jsdom@24.1.3:
    resolution: {integrity: sha512-MyL55p3Ut3cXbeBEG7Hcv0mVM8pp8PBNWxRqchZnSfAiES1v1mRnMeFfaHWIPULpwsYfvO+ZmMZz5tGCnjzDUQ==}
    engines: {node: '>=18'}
    peerDependencies:
      canvas: ^2.11.2
    peerDependenciesMeta:
      canvas:
        optional: true

  jsesc@3.1.0:
    resolution: {integrity: sha512-/sM3dO2FOzXjKQhJuo0Q173wf2KOo8t4I8vHy6lF9poUp7bKT0/NHE8fPX23PwfhnykfqnC2xRxOnVw5XuGIaA==}
    engines: {node: '>=6'}
    hasBin: true

  json-buffer@3.0.1:
    resolution: {integrity: sha512-4bV5BfR2mqfQTJm+V5tPPdf+ZpuhiIvTuAB5g8kcrXOZpTT/QwwVRWBywX1ozr6lEuPdbHxwaJlm9G6mI2sfSQ==}

  json-schema-traverse@0.4.1:
    resolution: {integrity: sha512-xbbCH5dCYU5T8LcEhhuh7HJ88HXuW3qsI3Y0zOZFKfZEHcpWiHU/Jxzk629Brsab/mMiHQti9wMP+845RPe3Vg==}

  json-schema-traverse@1.0.0:
    resolution: {integrity: sha512-NM8/P9n3XjXhIZn1lLhkFaACTOURQXjWhV4BA/RnOv8xvgqtqpAX9IO4mRQxSx1Rlo4tqzeqb0sOlruaOy3dug==}

  json-schema@0.4.0:
    resolution: {integrity: sha512-es94M3nTIfsEPisRafak+HDLfHXnKBhV3vU5eqPcS3flIWqcxJWgXHXiey3YrpaNsanY5ei1VoYEbOzijuq9BA==}

  json-stable-stringify-without-jsonify@1.0.1:
    resolution: {integrity: sha512-Bdboy+l7tA3OGW6FjyFHWkP5LuByj1Tk33Ljyq0axyzdk9//JSi2u3fP1QSmd1KNwq6VOKYGlAu87CisVir6Pw==}

  json5@2.2.3:
    resolution: {integrity: sha512-XmOWe7eyHYH14cLdVPoyg+GOH3rYX++KpzrylJwSW98t3Nk+U8XOl8FWKOgwtzdb8lXGf6zYwDUzeHMWfxasyg==}
    engines: {node: '>=6'}
    hasBin: true

  jsonc-parser@3.3.1:
    resolution: {integrity: sha512-HUgH65KyejrUFPvHFPbqOY0rsFip3Bo5wb4ngvdi1EpCYWUQDC5V+Y7mZws+DLkr4M//zQJoanu1SP+87Dv1oQ==}

  jsonfile@6.2.0:
    resolution: {integrity: sha512-FGuPw30AdOIUTRMC2OMRtQV+jkVj2cfPqSeWXv1NEAJ1qZ5zb1X6z1mFhbfOB/iy3ssJCD+3KuZ8r8C3uVFlAg==}

  jsonwebtoken@9.0.2:
    resolution: {integrity: sha512-PRp66vJ865SSqOlgqS8hujT5U4AOgMfhrwYIuIhfKaoSCZcirrmASQr8CX7cUg+RMih+hgznrjp99o+W4pJLHQ==}
    engines: {node: '>=12', npm: '>=6'}

  jsx-ast-utils@3.3.5:
    resolution: {integrity: sha512-ZZow9HBI5O6EPgSJLUb8n2NKgmVWTwCvHGwFuJlMjvLFqlGG6pjirPhtdsseaLZjSibD8eegzmYpUZwoIlj2cQ==}
    engines: {node: '>=4.0'}

  jwa@1.4.2:
    resolution: {integrity: sha512-eeH5JO+21J78qMvTIDdBXidBd6nG2kZjg5Ohz/1fpa28Z4CcsWUzJ1ZZyFq/3z3N17aZy+ZuBoHljASbL1WfOw==}

  jws@3.2.2:
    resolution: {integrity: sha512-YHlZCB6lMTllWDtSPHz/ZXTsi8S00usEV6v1tjq8tOUZzw7DpSDWVXjXDre6ed1w/pd495ODpHZYSdkRTsa0HA==}

  keytar@7.9.0:
    resolution: {integrity: sha512-VPD8mtVtm5JNtA2AErl6Chp06JBfy7diFQ7TQQhdpWOl6MrCRB+eRbvAZUsbGQS9kiMq0coJsy0W0vHpDCkWsQ==}

  keyv@4.5.4:
    resolution: {integrity: sha512-oxVHkHR/EJf2CNXnWxRLW6mg7JyCCUcG0DtEGmL2ctUo1PNTin1PUil+r/+4r5MpVgC/fn1kjsx7mjSujKqIpw==}

  kind-of@3.2.2:
    resolution: {integrity: sha512-NOW9QQXMoZGg/oqnVNoNTTIFEIid1627WCffUBJEdMxYApq7mNE7CpzucIPc+ZQg25Phej7IJSmX3hO+oblOtQ==}
    engines: {node: '>=0.10.0'}

  knip@5.66.2:
    resolution: {integrity: sha512-5wvsdc17C5bMxjuGfN9KVS/tW5KIvzP1RClfpTMdLYm8IXIsfWsiHlFkTvZIca9skwoVDyTyXmbRq4w1Poim+A==}
    engines: {node: '>=18.18.0'}
    hasBin: true
    peerDependencies:
      '@types/node': '>=18'
      typescript: '>=5.0.4 <7'

  leven@3.1.0:
    resolution: {integrity: sha512-qsda+H8jTaUaN/x5vzW2rzc+8Rw4TAQ/4KjB46IwK5VH+IlVeeeje/EoZRpiXvIqjFgK84QffqPztGI3VBLG1A==}
    engines: {node: '>=6'}

  levn@0.4.1:
    resolution: {integrity: sha512-+bT2uH4E5LGE7h/n3evcS/sQlJXCpIp6ym8OWJ5eV6+67Dsql/LaaT7qJBAt2rzfoa/5QBGBhxDix1dMt2kQKQ==}
    engines: {node: '>= 0.8.0'}

  lilconfig@3.1.3:
    resolution: {integrity: sha512-/vlFKAoH5Cgt3Ie+JLhRbwOsCQePABiU3tJ1egGvyQ+33R/vcwM2Zl2QR/LzjsBeItPt3oSVXapn+m4nQDvpzw==}
    engines: {node: '>=14'}

  linkify-it@5.0.0:
    resolution: {integrity: sha512-5aHCbzQRADcdP+ATqnDuhhJ/MRIqDkZX5pyjFHRRysS8vZ5AbqGEoFIb6pYHPZ+L/OC2Lc+xT8uHVVR5CAK/wQ==}

  lint-staged@15.5.2:
    resolution: {integrity: sha512-YUSOLq9VeRNAo/CTaVmhGDKG+LBtA8KF1X4K5+ykMSwWST1vDxJRB2kv2COgLb1fvpCo+A/y9A0G0znNVmdx4w==}
    engines: {node: '>=18.12.0'}
    hasBin: true

  listr2@8.3.3:
    resolution: {integrity: sha512-LWzX2KsqcB1wqQ4AHgYb4RsDXauQiqhjLk+6hjbaeHG4zpjjVAB6wC/gz6X0l+Du1cN3pUB5ZlrvTbhGSNnUQQ==}
    engines: {node: '>=18.0.0'}

  llama-tokenizer-js@1.2.2:
    resolution: {integrity: sha512-Wmth393dc3odWU3IzARJ3r2oIfWgw9GdJ5Gm+hGhfECNO18UHLRqEFSf511jn4E9KcQGzuuKw4Wl08pHAemLAw==}

  load-json-file@7.0.1:
    resolution: {integrity: sha512-Gnxj3ev3mB5TkVBGad0JM6dmLiQL+o0t23JPBZ9sd+yvSLk05mFoqKBw5N8gbbkU4TNXyqCgIrl/VM17OgUIgQ==}
    engines: {node: ^12.20.0 || ^14.13.1 || >=16.0.0}

  locate-path@6.0.0:
    resolution: {integrity: sha512-iPZK6eYjbxRu3uB4/WZ3EsEIMJFMqAoopl3R+zuq0UjcAm/MO6KCweDgPfP3elTztoKP3KtnVHxTn2NHBSDVUw==}
    engines: {node: '>=10'}

  lodash.includes@4.3.0:
    resolution: {integrity: sha512-W3Bx6mdkRTGtlJISOvVD/lbqjTlPPUDTMnlXZFnVwi9NKJ6tiAk6LVdlhZMm17VZisqhKcgzpO5Wz91PCt5b0w==}

  lodash.isboolean@3.0.3:
    resolution: {integrity: sha512-Bz5mupy2SVbPHURB98VAcw+aHh4vRV5IPNhILUCsOzRmsTmSQ17jIuqopAentWoehktxGd9e/hbIXq980/1QJg==}

  lodash.isinteger@4.0.4:
    resolution: {integrity: sha512-DBwtEWN2caHQ9/imiNeEA5ys1JoRtRfY3d7V9wkqtbycnAmTvRRmbHKDV4a0EYc678/dia0jrte4tjYwVBaZUA==}

  lodash.isnumber@3.0.3:
    resolution: {integrity: sha512-QYqzpfwO3/CWf3XP+Z+tkQsfaLL/EnUlXWVkIk5FUPc4sBdTehEqZONuyRt2P67PXAk+NXmTBcc97zw9t1FQrw==}

  lodash.isplainobject@4.0.6:
    resolution: {integrity: sha512-oSXzaWypCMHkPC3NvBEaPHf0KsA5mvPrOPgQWDsbg8n7orZ290M0BmC/jgRZ4vcJ6DTAhjrsSYgdsW/F+MFOBA==}

  lodash.isstring@4.0.1:
    resolution: {integrity: sha512-0wJxfxH1wgO3GrbuP+dTTk7op+6L41QCXbGINEmD+ny/G/eCqGzxyCsh7159S+mgDDcoarnBw6PC1PS5+wUGgw==}

  lodash.merge@4.6.2:
    resolution: {integrity: sha512-0KpjqXRVvrYyCsX1swR/XTK0va6VQkQM6MNo7PqW77ByjAhoARA8EfrP1N4+KlKj8YS0ZUCtRT/YUuhyYDujIQ==}

  lodash.once@4.1.1:
    resolution: {integrity: sha512-Sb487aTOCr9drQVL8pIxOzVhafOjZN9UU54hiN8PU3uAiSV7lx1yYNpbNmex2PK6dSJoNTSJUUswT651yww3Mg==}

  lodash.truncate@4.4.2:
    resolution: {integrity: sha512-jttmRe7bRse52OsWIMDLaXxWqRAmtIUccAQ3garviCqJjafXOfNMO0yMfNpdD6zbGaTU0P5Nz7e7gAT6cKmJRw==}

  lodash@4.17.21:
    resolution: {integrity: sha512-v2kDEe57lecTulaDIuNTPy3Ry4gLGJ6Z1O3vE1krgXZNrsQ+LFTGHVxVjcXPs17LhbZVGedAJv8XZ1tvj5FvSg==}

  log-update@6.1.0:
    resolution: {integrity: sha512-9ie8ItPR6tjY5uYJh8K/Zrv/RMZ5VOlOWvtZdEHYSTFKZfIBPQa9tOAEeAWhd+AnIneLJ22w5fjOYtoutpWq5w==}
    engines: {node: '>=18'}

  loose-envify@1.4.0:
    resolution: {integrity: sha512-lyuxPGr/Wfhrlem2CL/UcnUc1zcqKAImBDzukY7Y5F/yQiNdko6+fRLevlw1HgMySw7f611UIY408EtxRSoK3Q==}
    hasBin: true

  lru-cache@10.4.3:
    resolution: {integrity: sha512-JNAzZcXrCt42VGLuYz0zfAzDfAvJWW6AfYlDBQyDV5DClI2m5sAmK+OIO7s59XfsRsWHp02jAJrRadPRGTt6SQ==}

  lru-cache@11.2.2:
    resolution: {integrity: sha512-F9ODfyqML2coTIsQpSkRHnLSZMtkU8Q+mSfcaIyKwy58u+8k5nvAYeiNhsyMARvzNcXJ9QfWVrcPsC9e9rAxtg==}
    engines: {node: 20 || >=22}

  lru-cache@5.1.1:
    resolution: {integrity: sha512-KpNARQA3Iwv+jTA0utUVVbrh+Jlrr1Fv0e56GGzAFOXN7dk/FviaDW8LHmK52DlcH4WP2n6gI8vN1aesBFgo9w==}

  lru-cache@6.0.0:
    resolution: {integrity: sha512-Jo6dJ04CmSjuznwJSS3pUeWmd/H0ffTlkXXgwZi+eq1UCmqQwCh+eLsYOYCwY991i2Fah4h1BEMCx4qThGbsiA==}
    engines: {node: '>=10'}

  make-dir@4.0.0:
    resolution: {integrity: sha512-hXdUTZYIVOt1Ex//jAQi+wTZZpUpwBj/0QsOzqegb3rGMMeJiSEu5xLHnYfBrRV4RH2+OCSOO95Is/7x1WJ4bw==}
    engines: {node: '>=10'}

  markdown-it@14.1.0:
    resolution: {integrity: sha512-a54IwgWPaeBCAAsv13YgmALOF1elABB08FxO9i+r4VFk5Vl4pKokRPeX8u5TCgSsPi6ec1otfLjdOpVcgbpshg==}
    hasBin: true

  matcher@5.0.0:
    resolution: {integrity: sha512-s2EMBOWtXFc8dgqvoAzKJXxNHibcdJMV0gwqKUaw9E2JBJuGUK7DrNKrA6g/i+v72TT16+6sVm5mS3thaMLQUw==}
    engines: {node: ^12.20.0 || ^14.13.1 || >=16.0.0}

  math-intrinsics@1.1.0:
    resolution: {integrity: sha512-/IXtbwEk5HTPyEwyKX6hGkYXxM9nbj64B+ilVJnC/R6B0pH5G4V3b0pVbL7DBj4tkhBAppbQUlf6F6Xl9LHu1g==}
    engines: {node: '>= 0.4'}

  md5-hex@3.0.1:
    resolution: {integrity: sha512-BUiRtTtV39LIJwinWBjqVsU9xhdnz7/i889V859IBFpuqGAj6LuOvHv5XLbgZ2R7ptJoJaEcxkv88/h25T7Ciw==}
    engines: {node: '>=8'}

  mdurl@2.0.0:
    resolution: {integrity: sha512-Lf+9+2r+Tdp5wXDXC4PcIBjTDtq4UKjCPMQhKIuzpJNW0b96kVqSwW0bT7FhRSfmAiFYgP+SCRvdrDozfh0U5w==}

  media-typer@1.1.0:
    resolution: {integrity: sha512-aisnrDP4GNe06UcKFnV5bfMNPBUw4jsLGaWwWfnH3v02GnBuXX2MCVn5RbrWo0j3pczUilYblq7fQ7Nw2t5XKw==}
    engines: {node: '>= 0.8'}

  memoize@10.1.0:
    resolution: {integrity: sha512-MMbFhJzh4Jlg/poq1si90XRlTZRDHVqdlz2mPyGJ6kqMpyHUyVpDd5gpFAvVehW64+RA1eKE9Yt8aSLY7w2Kgg==}
    engines: {node: '>=18'}

  merge-descriptors@2.0.0:
    resolution: {integrity: sha512-Snk314V5ayFLhp3fkUREub6WtjBfPdCPY1Ln8/8munuLuiYhsABgBVWsozAG+MWMbVEvcdcpbi9R7ww22l9Q3g==}
    engines: {node: '>=18'}

  merge-stream@2.0.0:
    resolution: {integrity: sha512-abv/qOcuPfk3URPfDzmZU1LKmuw8kT+0nIHvKrKgFrwifol/doWcdA4ZqsWQ8ENrFKkd67Mfpo/LovbIUsbt3w==}

  merge2@1.4.1:
    resolution: {integrity: sha512-8q7VEgMJW4J8tcfVPy8g09NcQwZdbwFEqhe/WZkoIzjn/3TGDwtOCYtXGxA3O8tPzpczCCDgv+P2P5y00ZJOOg==}
    engines: {node: '>= 8'}

  micromatch@4.0.8:
    resolution: {integrity: sha512-PXwfBhYu0hBCPw8Dn0E+WDYb7af3dSLVWKi3HGv84IdF4TyFoC0ysxFd0Goxw7nSv4T/PzEJQxsYsEiFCKo2BA==}
    engines: {node: '>=8.6'}

  mime-db@1.52.0:
    resolution: {integrity: sha512-sPU4uV7dYlvtWJxwwxHD0PuihVNiE7TyAbQ5SWxDCB9mUYvOgroQOwYQQOKPJ8CIbE+1ETVlOoK1UC2nU3gYvg==}
    engines: {node: '>= 0.6'}

  mime-db@1.54.0:
    resolution: {integrity: sha512-aU5EJuIN2WDemCcAp2vFBfp/m4EAhWJnUNSSw0ixs7/kXbd6Pg64EmwJkNdFhB8aWt1sH2CTXrLxo/iAGV3oPQ==}
    engines: {node: '>= 0.6'}

  mime-types@2.1.35:
    resolution: {integrity: sha512-ZDY+bPm5zTTF+YpCrAU9nK0UgICYPT0QtT1NZWFv4s++TNkcgVaT0g6+4R2uI4MjQjzysHB1zxuWL50hzaeXiw==}
    engines: {node: '>= 0.6'}

  mime-types@3.0.2:
    resolution: {integrity: sha512-Lbgzdk0h4juoQ9fCKXW4by0UJqj+nOOrI9MJ1sSj4nI8aI2eo1qmvQEie4VD1glsS250n15LsWsYtCugiStS5A==}
    engines: {node: '>=18'}

  mime@1.6.0:
    resolution: {integrity: sha512-x0Vn8spI+wuJ1O6S7gnbaQg8Pxh4NNHb7KSINmEWKiPE4RKOplvijn+NkmYmmRgP68mc70j2EbeTFRsrswaQeg==}
    engines: {node: '>=4'}
    hasBin: true

  mimic-fn@2.1.0:
    resolution: {integrity: sha512-OqbOk5oEQeAZ8WXWydlu9HJjz9WVdEIvamMCcXmuqUYjTknH/sqsWvhQ3vgwKFRR1HpjvNBKQ37nbJgYzGqGcg==}
    engines: {node: '>=6'}

  mimic-fn@4.0.0:
    resolution: {integrity: sha512-vqiC06CuhBTUdZH+RYl8sFrL096vA45Ok5ISO6sE/Mr1jRbGH4Csnhi8f3wKVl7x8mO4Au7Ir9D3Oyv1VYMFJw==}
    engines: {node: '>=12'}

  mimic-function@5.0.1:
    resolution: {integrity: sha512-VP79XUPxV2CigYP3jWwAUFSku2aKqBH7uTAapFWCBqutsbmDo96KY5o8uh6U+/YSIn5OxJnXp73beVkpqMIGhA==}
    engines: {node: '>=18'}

  mimic-response@3.1.0:
    resolution: {integrity: sha512-z0yWI+4FDrrweS8Zmt4Ej5HdJmky15+L2e6Wgn3+iK5fWzb6T3fhNFq2+MeTRb064c6Wr4N/wv0DzQTjNzHNGQ==}
    engines: {node: '>=10'}

  minimatch@10.1.1:
    resolution: {integrity: sha512-enIvLvRAFZYXJzkCYG5RKmPfrFArdLv+R+lbQ53BmIMLIry74bjKzX6iHAm8WYamJkhSSEabrWN5D97XnKObjQ==}
    engines: {node: 20 || >=22}

  minimatch@3.1.2:
    resolution: {integrity: sha512-J7p63hRiAjw1NDEww1W7i37+ByIrOWO5XQQAzZ3VOcL0PNybwpfmV/N05zFAzwQ9USyEcX6t3UO+K5aqBQOIHw==}

  minimatch@9.0.5:
    resolution: {integrity: sha512-G6T0ZX48xgozx7587koeX9Ys2NYy6Gmv//P89sEte9V9whIapMNF4idKxnW2QtCcLiTWlb/wfCabAtAFWhhBow==}
    engines: {node: '>=16 || 14 >=14.17'}

  minimist@1.2.8:
    resolution: {integrity: sha512-2yyAR8qBkN3YuheJanUpWC5U3bb5osDywNB8RzDVlDwDHbocAJveqqj1u8+SVD7jkWT4yvsHCpWqqWqAxb0zCA==}

  minipass@7.1.2:
    resolution: {integrity: sha512-qOOzS1cBTWYF4BH8fVePDBOO9iptMnGUEZwNc/cMWnTV2nVLZ7VoNWEPHkYczZA0pdoA7dl6e7FL659nX9S2aw==}
    engines: {node: '>=16 || 14 >=14.17'}

  minizlib@3.1.0:
    resolution: {integrity: sha512-KZxYo1BUkWD2TVFLr0MQoM8vUUigWD3LlD83a/75BqC+4qE0Hb1Vo5v1FgcfaNXvfXzr+5EhQ6ing/CaBijTlw==}
    engines: {node: '>= 18'}

  mkdirp-classic@0.5.3:
    resolution: {integrity: sha512-gKLcREMhtuZRwRAfqP3RFW+TK4JqApVBtOIftVgjuABpAtpxhPGaDcfvbhNvD0B8iD1oUr/txX35NjcaY6Ns/A==}

  ms@2.1.3:
    resolution: {integrity: sha512-6FlzubTLZG3J2a/NVCAleEhjzq5oxgHyaCU9yYXvcLsvoVaHJq/s5xXI6/XXP6tz7R9xAOtHnSO/tXtF3WRTlA==}

  mute-stream@0.0.8:
    resolution: {integrity: sha512-nnbWWOkoWyUsTjKrhgD0dcz22mdkSnpYqbEjIm2nhwhuxlSkpywJmBo8h0ZqJdkp73mb90SssHkN4rsRaBAfAA==}

  mylas@2.1.13:
    resolution: {integrity: sha512-+MrqnJRtxdF+xngFfUUkIMQrUUL0KsxbADUkn23Z/4ibGg192Q+z+CQyiYwvWTsYjJygmMR8+w3ZDa98Zh6ESg==}
    engines: {node: '>=12.0.0'}

  mz@2.7.0:
    resolution: {integrity: sha512-z81GNO7nnYMEhrGh9LeymoE4+Yr0Wn5McHIZMK5cfQCl+NDX08sCZgUc9/6MHni9IWuFLm1Z3HTCXu2z9fN62Q==}

  napi-build-utils@2.0.0:
    resolution: {integrity: sha512-GEbrYkbfF7MoNaoh2iGG84Mnf/WZfB0GdGEsM8wz7Expx/LlWf5U8t9nvJKXSp3qr5IsEbK04cBGhol/KwOsWA==}

  natural-compare@1.4.0:
    resolution: {integrity: sha512-OWND8ei3VtNC9h7V60qff3SVobHr996CTwgxubgyQYEpg290h9J0buyECNNJexkFm5sOajh5G116RYA1c8ZMSw==}

  negotiator@1.0.0:
    resolution: {integrity: sha512-8Ofs/AUQh8MaEcrlq5xOX0CQ9ypTF5dl78mjlMNfOK08fzpgTHQRQPBxcPlEtIw0yRpws+Zo/3r+5WRby7u3Gg==}
    engines: {node: '>= 0.6'}

  node-abi@3.85.0:
    resolution: {integrity: sha512-zsFhmbkAzwhTft6nd3VxcG0cvJsT70rL+BIGHWVq5fi6MwGrHwzqKaxXE+Hl2GmnGItnDKPPkO5/LQqjVkIdFg==}
    engines: {node: '>=10'}

  node-addon-api@4.3.0:
    resolution: {integrity: sha512-73sE9+3UaLYYFmDsFZnqCInzPyh3MqIwZO9cw58yIqAZhONrrabrYyYe3TuIqtIiOuTXVhsGau8hcrhhwSsDIQ==}

  node-fetch@2.7.0:
    resolution: {integrity: sha512-c4FRfUm/dbcWZ7U+1Wq0AwCyFL+3nt2bEw05wfxSz+DWpWsitgmSgYmy2dQdWyKC1694ELPqMs/YzUSNozLt8A==}
    engines: {node: 4.x || >=6.0.0}
    peerDependencies:
      encoding: ^0.1.0
    peerDependenciesMeta:
      encoding:
        optional: true

  node-gyp-build@4.8.4:
    resolution: {integrity: sha512-LA4ZjwlnUblHVgq0oBF3Jl/6h/Nvs5fzBLwdEF4nuxnFdsfajde4WfxtJr3CaiH+F6ewcIB/q4jQ4UzPyid+CQ==}
    hasBin: true

  node-releases@2.0.26:
    resolution: {integrity: sha512-S2M9YimhSjBSvYnlr5/+umAnPHE++ODwt5e2Ij6FoX45HA/s4vHdkDx1eax2pAPeAOqu4s9b7ppahsyEFdVqQA==}

  node-sarif-builder@3.3.0:
    resolution: {integrity: sha512-8taRy2nQs1xNs8iO2F0XbkZJEliiijpKgFVcyiwKjJ2+3X59LVI3wY84qRdJwRDpIo5GK8wvb1pxcJ+JVu3jrg==}
    engines: {node: '>=20'}

  nofilter@3.1.0:
    resolution: {integrity: sha512-l2NNj07e9afPnhAhvgVrCD/oy2Ai1yfLpuo3EpiO1jFTsB4sFz6oIfAfSZyQzVpkZQ9xS8ZS5g1jCBgq4Hwo0g==}
    engines: {node: '>=12.19'}

  nopt@8.1.0:
    resolution: {integrity: sha512-ieGu42u/Qsa4TFktmaKEwM6MQH0pOWnaB3htzh0JRtx84+Mebc0cbZYN5bC+6WTZ4+77xrL9Pn5m7CV6VIkV7A==}
    engines: {node: ^18.17.0 || >=20.5.0}
    hasBin: true

  normalize-package-data@6.0.2:
    resolution: {integrity: sha512-V6gygoYb/5EmNI+MEGrWkC+e6+Rr7mTmfHrxDbLzxQogBkgzo76rkok0Am6thgSF7Mv2nLOajAJj5vDJZEFn7g==}
    engines: {node: ^16.14.0 || >=18.0.0}

  normalize-path@3.0.0:
    resolution: {integrity: sha512-6eZs5Ls3WtCisHWp9S2GUy8dqkpGi4BVSz3GaqiE6ezub0512ESztXUwUB6C6IKbQkY2Pnb/mD4WYojCRwcwLA==}
    engines: {node: '>=0.10.0'}

  npm-run-path@5.3.0:
    resolution: {integrity: sha512-ppwTtiJZq0O/ai0z7yfudtBpWIoxM8yE6nHi1X47eFR2EWORqfbu6CnPlNsjeN683eT0qG6H/Pyf9fCcvjnnnQ==}
    engines: {node: ^12.20.0 || ^14.13.1 || >=16.0.0}

  npm-run-path@6.0.0:
    resolution: {integrity: sha512-9qny7Z9DsQU8Ou39ERsPU4OZQlSTP47ShQzuKZ6PRXpYLtIFgl/DEBYEXKlvcEa+9tHVcK8CF81Y2V72qaZhWA==}
    engines: {node: '>=18'}

  nth-check@2.1.1:
    resolution: {integrity: sha512-lqjrjmaOoAnWfMmBPL+XNnynZh2+swxiX3WUE0s4yEHI6m+AwrK2UZOimIRl3X/4QctVqS8AiZjFqyOGrMXb/w==}

  nwsapi@2.2.22:
    resolution: {integrity: sha512-ujSMe1OWVn55euT1ihwCI1ZcAaAU3nxUiDwfDQldc51ZXaB9m2AyOn6/jh1BLe2t/G8xd6uKG1UBF2aZJeg2SQ==}

  object-assign@4.1.1:
    resolution: {integrity: sha512-rJgTQnkUnH1sFw8yT6VSU3zD3sWmu6sZhIseY8VX+GRu3P6F7Fu+JNDoXfklElbLJSnc3FUQHVe4cU5hj+BcUg==}
    engines: {node: '>=0.10.0'}

  object-inspect@1.13.4:
    resolution: {integrity: sha512-W67iLl4J2EXEGTbfeHCffrjDfitvLANg0UlX3wFUUSTx92KXRFegMHUVgSqE+wvhAbi4WqjGg9czysTV2Epbew==}
    engines: {node: '>= 0.4'}

  object-keys@1.1.1:
    resolution: {integrity: sha512-NuAESUOUMrlIXOfHKzD6bpPu3tYt3xvjNdRIQ+FeT0lNb4K8WR70CaDxhuNguS2XG+GjkyMwOzsN5ZktImfhLA==}
    engines: {node: '>= 0.4'}

  object.assign@4.1.7:
    resolution: {integrity: sha512-nK28WOo+QIjBkDduTINE4JkF/UJJKyf2EJxvJKfblDpyg0Q+pkOHNTL0Qwy6NP6FhE/EnzV73BxxqcJaXY9anw==}
    engines: {node: '>= 0.4'}

  object.entries@1.1.9:
    resolution: {integrity: sha512-8u/hfXFRBD1O0hPUjioLhoWFHRmt6tKA4/vZPyckBr18l1KE9uHrFaFaUi8MDRTpi4uak2goyPTSNJLXX2k2Hw==}
    engines: {node: '>= 0.4'}

  object.fromentries@2.0.8:
    resolution: {integrity: sha512-k6E21FzySsSK5a21KRADBd/NGneRegFO5pLHfdQLpRDETUNJueLXs3WCzyQ3tFRDYgbq3KHGXfTbi2bs8WQ6rQ==}
    engines: {node: '>= 0.4'}

  object.values@1.2.1:
    resolution: {integrity: sha512-gXah6aZrcUxjWg2zR2MwouP2eHlCBzdV4pygudehaKXSGW4v2AsRQUK+lwwXhii6KFZcunEnmSUoYp5CXibxtA==}
    engines: {node: '>= 0.4'}

  on-exit-leak-free@2.1.2:
    resolution: {integrity: sha512-0eJJY6hXLGf1udHwfNftBqH+g73EU4B504nZeKpz1sYRKafAghwxEJunB2O7rDZkL4PGfsMVnTXZ2EjibbqcsA==}
    engines: {node: '>=14.0.0'}

  on-finished@2.4.1:
    resolution: {integrity: sha512-oVlzkg3ENAhCk2zdv7IJwd/QUD4z2RxRwpkcGY8psCVcCYZNq4wYnVWALHM+brtuJjePWiYF/ClmuDr8Ch5+kg==}
    engines: {node: '>= 0.8'}

  once@1.4.0:
    resolution: {integrity: sha512-lNaJgI+2Q5URQBkccEKHTQOPaXdUxnZZElQTZY0MFUAuaEqe1E+Nyvgdz/aIyNi6Z9MzO5dv1H8n58/GELp3+w==}

  onetime@5.1.2:
    resolution: {integrity: sha512-kbpaSSGJTWdAY5KPVeMOKXSrPtr8C8C7wodJbcsd51jRnmD+GZu8Y0VoU6Dm5Z4vWr0Ig/1NKuWRKf7j5aaYSg==}
    engines: {node: '>=6'}

  onetime@6.0.0:
    resolution: {integrity: sha512-1FlR+gjXK7X+AsAHso35MnyN5KqGwJRi/31ft6x0M194ht7S+rWAvd7PHss9xSKMzE0asv1pyIHaJYq+BbacAQ==}
    engines: {node: '>=12'}

  onetime@7.0.0:
    resolution: {integrity: sha512-VXJjc87FScF88uafS3JllDgvAm+c/Slfz06lorj2uAY34rlUu0Nt+v8wreiImcrgAjjIHp1rXpTDlLOGw29WwQ==}
    engines: {node: '>=18'}

  open@10.2.0:
    resolution: {integrity: sha512-YgBpdJHPyQ2UE5x+hlSXcnejzAvD0b22U2OuAP+8OnlJT+PjWPxtgmGqKKc+RgTM63U9gN0YzrYc71R2WT/hTA==}
    engines: {node: '>=18'}

  optionator@0.9.4:
    resolution: {integrity: sha512-6IpQ7mKUxRcZNLIObR0hz7lxsapSSIYNZJwXPGeF0mTVqGKFIXj1DQcMoT22S3ROcLyY/rz0PWaWZ9ayWmad9g==}
    engines: {node: '>= 0.8.0'}

  own-keys@1.0.1:
    resolution: {integrity: sha512-qFOyK5PjiWZd+QQIh+1jhdb9LpxTF0qs7Pm8o5QHYZ0M3vKqSqzsZaEB6oWlxZ+q2sJBMI/Ktgd2N5ZwQoRHfg==}
    engines: {node: '>= 0.4'}

  oxc-resolver@11.11.1:
    resolution: {integrity: sha512-4Z86u4xQAxl2IC1OAAdHjk/S9GNbE2ewALQVOpBk9F8NkfqXlglY6R2ts+HEgY/Q3T9m/H8W0G4id71muw/Nng==}

  p-limit@3.1.0:
    resolution: {integrity: sha512-TYOanM3wGwNGsZN2cVTYPArw454xnXj5qmWF1bEoAc4+cU/ol7GVh7odevjp1FNHduHc3KZMcFduxU5Xc6uJRQ==}
    engines: {node: '>=10'}

  p-locate@5.0.0:
    resolution: {integrity: sha512-LaNjtRWUBY++zB5nE/NwcaoMylSPk+S+ZHNB1TzdbMJMny6dynpAGt7X/tl/QYq3TIeE6nxHppbo2LGymrG5Pw==}
    engines: {node: '>=10'}

  p-map@7.0.3:
    resolution: {integrity: sha512-VkndIv2fIB99swvQoA65bm+fsmt6UNdGeIB0oxBs+WhAhdh08QA04JXpI7rbB9r08/nkbysKoya9rtDERYOYMA==}
    engines: {node: '>=18'}

  package-config@5.0.0:
    resolution: {integrity: sha512-GYTTew2slBcYdvRHqjhwaaydVMvn/qrGC323+nKclYioNSLTDUM/lGgtGTgyHVtYcozb+XkE8CNhwcraOmZ9Mg==}
    engines: {node: '>=18'}

  package-json-from-dist@1.0.1:
    resolution: {integrity: sha512-UEZIS3/by4OC8vL3P2dTXRETpebLI2NiI5vIrjaD/5UtrkFX/tNbwjTSRAGC/+7CAo2pIcBaRgWmcBBHcsaCIw==}

  parent-module@1.0.1:
    resolution: {integrity: sha512-GQ2EWRpQV8/o+Aw8YqtfZZPfNRWZYkbidE9k5rpl/hC3vtHHBfGm2Ifi6qWV+coDGkrUKZAxE3Lot5kcsRlh+g==}
    engines: {node: '>=6'}

  parse-json@8.3.0:
    resolution: {integrity: sha512-ybiGyvspI+fAoRQbIPRddCcSTV9/LsJbf0e/S85VLowVGzRmokfneg2kwVW/KU5rOXrPSbF1qAKPMgNTqqROQQ==}
    engines: {node: '>=18'}

  parse-ms@4.0.0:
    resolution: {integrity: sha512-TXfryirbmq34y8QBwgqCVLi+8oA3oWx2eAnSn62ITyEhEYaWRlVZ2DvMM9eZbMs/RfxPu/PK/aBLyGj4IrqMHw==}
    engines: {node: '>=18'}

  parse-semver@1.1.1:
    resolution: {integrity: sha512-Eg1OuNntBMH0ojvEKSrvDSnwLmvVuUOSdylH/pSCPNMIspLlweJyIWXCE+k/5hm3cj/EBUYwmWkjhBALNP4LXQ==}

  parse5-htmlparser2-tree-adapter@6.0.1:
    resolution: {integrity: sha512-qPuWvbLgvDGilKc5BoicRovlT4MtYT6JfJyBOMDsKoiT+GiuP5qyrPCnR9HcPECIJJmZh5jRndyNThnhhb/vlA==}

  parse5-htmlparser2-tree-adapter@7.1.0:
    resolution: {integrity: sha512-ruw5xyKs6lrpo9x9rCZqZZnIUntICjQAd0Wsmp396Ul9lN/h+ifgVV1x1gZHi8euej6wTfpqX8j+BFQxF0NS/g==}

  parse5-parser-stream@7.1.2:
    resolution: {integrity: sha512-JyeQc9iwFLn5TbvvqACIF/VXG6abODeB3Fwmv/TGdLk2LfbWkaySGY72at4+Ty7EkPZj854u4CrICqNk2qIbow==}

  parse5@5.1.1:
    resolution: {integrity: sha512-ugq4DFI0Ptb+WWjAdOK16+u/nHfiIrcE+sh8kZMaM0WllQKLI9rOUq6c2b7cwPkXdzfQESqvoqK6ug7U/Yyzug==}

  parse5@6.0.1:
    resolution: {integrity: sha512-Ofn/CTFzRGTTxwpNEs9PP93gXShHcTq255nzRYSKe8AkVpZY7e1fpmTfOyoIvjP5HG7Z2ZM7VS9PPhQGW2pOpw==}

  parse5@7.3.0:
    resolution: {integrity: sha512-IInvU7fabl34qmi9gY8XOVxhYyMyuH2xUNpb2q8/Y+7552KlejkRvqvD19nMoUW/uQGGbqNpA6Tufu5FL5BZgw==}

  parseurl@1.3.3:
    resolution: {integrity: sha512-CiyeOxFT/JZyN5m0z9PfXw4SCBJ6Sygz1Dpl0wqjlhDEGGBP1GnsUVEL0p63hoG1fcj3fHynXi9NYO4nWOL+qQ==}
    engines: {node: '>= 0.8'}

  patch-console@2.0.0:
    resolution: {integrity: sha512-0YNdUceMdaQwoKce1gatDScmMo5pu/tfABfnzEqeG0gtTmd7mh/WcwgUjtAeOU7N8nFFlbQBnFK2gXW5fGvmMA==}
    engines: {node: ^12.20.0 || ^14.13.1 || >=16.0.0}

  path-exists@4.0.0:
    resolution: {integrity: sha512-ak9Qy5Q7jYb2Wwcey5Fpvg2KoAc/ZIhLSLOSBmRmygPsGwkVVt0fZa0qrtMz+m6tJTAHfZQ8FnmB4MG4LWy7/w==}
    engines: {node: '>=8'}

  path-is-absolute@1.0.1:
    resolution: {integrity: sha512-AVbw3UJ2e9bq64vSaS9Am0fje1Pa8pbGqTTsmXfaIiMpnr5DlDhfJOuLj9Sf95ZPVDAUerDfEk88MPmPe7UCQg==}
    engines: {node: '>=0.10.0'}

  path-key@3.1.1:
    resolution: {integrity: sha512-ojmeN0qd+y0jszEtoY48r0Peq5dwMEkIlCOu6Q5f41lfkswXuKtYrhgoTpLnyIcHm24Uhqx+5Tqm2InSwLhE6Q==}
    engines: {node: '>=8'}

  path-key@4.0.0:
    resolution: {integrity: sha512-haREypq7xkM7ErfgIyA0z+Bj4AGKlMSdlQE2jvJo6huWD1EdkKYV+G/T4nq0YEF2vgTT8kqMFKo1uHn950r4SQ==}
    engines: {node: '>=12'}

  path-parse@1.0.7:
    resolution: {integrity: sha512-LDJzPVEEEPR+y48z93A0Ed0yXb8pAByGWo/k5YYdYgpY2/2EsOsksJrq7lOHxryrVOn1ejG6oAp8ahvOIQD8sw==}

  path-scurry@1.11.1:
    resolution: {integrity: sha512-Xa4Nw17FS9ApQFJ9umLiJS4orGjm7ZzwUrwamcGQuHSzDyth9boKDaycYdDcZDuqYATXw4HFXgaqWTctW/v1HA==}
    engines: {node: '>=16 || 14 >=14.18'}

  path-scurry@2.0.1:
    resolution: {integrity: sha512-oWyT4gICAu+kaA7QWk/jvCHWarMKNs6pXOGWKDTr7cw4IGcUbW+PeTfbaQiLGheFRpjo6O9J0PmyMfQPjH71oA==}
    engines: {node: 20 || >=22}

  path-to-regexp@8.3.0:
    resolution: {integrity: sha512-7jdwVIRtsP8MYpdXSwOS0YdD0Du+qOoF/AEPIt88PcCFrZCzx41oxku1jD88hZBwbNUIEfpqvuhjFaMAqMTWnA==}

  path-type@4.0.0:
    resolution: {integrity: sha512-gDKb8aZMDeD/tZWs9P6+q0J9Mwkdl6xMV8TjnGP3qJVJ06bdMgkbBlLU8IdfOsIsFz2BW1rNVT3XuNEl8zPAvw==}
    engines: {node: '>=8'}

  path-type@6.0.0:
    resolution: {integrity: sha512-Vj7sf++t5pBD637NSfkxpHSMfWaeig5+DKWLhcqIYx6mWQz5hdJTGDVMQiJcw1ZYkhs7AazKDGpRVji1LJCZUQ==}
    engines: {node: '>=18'}

  pend@1.2.0:
    resolution: {integrity: sha512-F3asv42UuXchdzt+xXqfW1OGlVBe+mxa2mqI0pg5yAHZPvFmY3Y6drSf/GQ1A86WgWEN9Kzh/WrgKa6iGcHXLg==}

  picocolors@1.1.1:
    resolution: {integrity: sha512-xceH2snhtb5M9liqDsmEw56le376mTZkEX/jEb/RxNFyegNul7eNslCXP9FDj/Lcu0X8KEyMceP2ntpaHrDEVA==}

  picomatch@2.3.1:
    resolution: {integrity: sha512-JU3teHTNjmE2VCGFzuY8EXzCDVwEqB2a8fsIvwaStHhAWJEeVd1o1QD80CU6+ZdEXXSLbSsuLwJjkCBWqRQUVA==}
    engines: {node: '>=8.6'}

  picomatch@4.0.3:
    resolution: {integrity: sha512-5gTmgEY/sqK6gFXLIsQNH19lWb4ebPDLA4SdLP7dsWkIXHWlG66oPuVvXSGFPppYZz8ZDZq0dYYrbHfBCVUb1Q==}
    engines: {node: '>=12'}

<<<<<<< HEAD
  pidtree@0.6.0:
    resolution: {integrity: sha512-eG2dWTVw5bzqGRztnHExczNxt5VGsE6OwTeCG3fdUf9KBsZzO3R5OIIIzWR+iZA0NtZ+RDVdaoE2dK1cn6jH4g==}
    engines: {node: '>=0.10'}
=======
  pino-abstract-transport@2.0.0:
    resolution: {integrity: sha512-F63x5tizV6WCh4R6RHyi2Ml+M70DNRXt/+HANowMflpgGFMAym/VKm6G7ZOQRjqN7XbGxK1Lg9t6ZrtzOaivMw==}

  pino-pretty@11.3.0:
    resolution: {integrity: sha512-oXwn7ICywaZPHmu3epHGU2oJX4nPmKvHvB/bwrJHlGcbEWaVcotkpyVHMKLKmiVryWYByNp0jpgAcXpFJDXJzA==}
    hasBin: true

  pino-roll@4.0.0:
    resolution: {integrity: sha512-axI1aQaIxXdw1F4OFFli1EDxIrdYNGLowkw/ZoZogX8oCSLHUghzwVVXUS8U+xD/Savwa5IXpiXmsSGKFX/7Sg==}

  pino-std-serializers@7.0.0:
    resolution: {integrity: sha512-e906FRY0+tV27iq4juKzSYPbUj2do2X2JX4EzSca1631EB2QJQUqGbDuERal7LCtOpxl6x3+nvo9NPZcmjkiFA==}

  pino@10.1.0:
    resolution: {integrity: sha512-0zZC2ygfdqvqK8zJIr1e+wT1T/L+LF6qvqvbzEQ6tiMAoTqEVK9a1K3YRu8HEUvGEvNqZyPJTtb2sNIoTkB83w==}
>>>>>>> beb64008
    hasBin: true

  pkce-challenge@5.0.1:
    resolution: {integrity: sha512-wQ0b/W4Fr01qtpHlqSqspcj3EhBvimsdh0KlHhH8HRZnMsEa0ea2fTULOXOS9ccQr3om+GcGRk4e+isrZWV8qQ==}
    engines: {node: '>=16.20.0'}

  plimit-lit@1.6.1:
    resolution: {integrity: sha512-B7+VDyb8Tl6oMJT9oSO2CW8XC/T4UcJGrwOVoNGwOQsQYhlpfajmrMj5xeejqaASq3V/EqThyOeATEOMuSEXiA==}
    engines: {node: '>=12'}

  plur@5.1.0:
    resolution: {integrity: sha512-VP/72JeXqak2KiOzjgKtQen5y3IZHn+9GOuLDafPv0eXa47xq0At93XahYBs26MsifCQ4enGKwbjBTKgb9QJXg==}
    engines: {node: ^12.20.0 || ^14.13.1 || >=16.0.0}

  pluralize@2.0.0:
    resolution: {integrity: sha512-TqNZzQCD4S42De9IfnnBvILN7HAW7riLqsCyp8lgjXeysyPlX5HhqKAcJHHHb9XskE4/a+7VGC9zzx8Ls0jOAw==}

  pluralize@8.0.0:
    resolution: {integrity: sha512-Nc3IT5yHzflTfbjgqWcCPpo7DaKy4FnpB0l/zCAW0Tc7jxAiuqSxHasntB3D7887LSrA93kDJ9IXovxJYxyLCA==}
    engines: {node: '>=4'}

  possible-typed-array-names@1.1.0:
    resolution: {integrity: sha512-/+5VFTchJDoVj3bhoqi6UeymcD00DAwb1nJwamzPvHEszJ4FpF6SNNbUbOS8yI56qHzdV8eK0qEfOSiodkTdxg==}
    engines: {node: '>= 0.4'}

  prebuild-install@7.1.3:
    resolution: {integrity: sha512-8Mf2cbV7x1cXPUILADGI3wuhfqWvtiLA1iclTDbFRZkgRQS0NqsPZphna9V+HyTEadheuPmjaJMsbzKQFOzLug==}
    engines: {node: '>=10'}
    hasBin: true

  prelude-ls@1.2.1:
    resolution: {integrity: sha512-vkcDPrRZo1QZLbn5RLGPpg/WmIQ65qoWWhcGKf/b5eplkkarX0m9z8ppCat4mlOqUsWpyNuYgO3VRyrYHSzX5g==}
    engines: {node: '>= 0.8.0'}

  pretty-ms@9.3.0:
    resolution: {integrity: sha512-gjVS5hOP+M3wMm5nmNOucbIrqudzs9v/57bWRHQWLYklXqoXKrVfYW2W9+glfGsqtPgpiz5WwyEEB+ksXIx3gQ==}
    engines: {node: '>=18'}

  process-warning@5.0.0:
    resolution: {integrity: sha512-a39t9ApHNx2L4+HBnQKqxxHNs1r7KF+Intd8Q/g1bUh6q0WIp9voPXJ/x0j+ZL45KF1pJd9+q2jLIRMfvEshkA==}

  process@0.11.10:
    resolution: {integrity: sha512-cdGef/drWFoydD1JsMzuFf8100nZl+GT+yacc2bEced5f9Rjk4z+WtFUTBu9PhOi9j/jfmBPu0mMEY4wIdAF8A==}
    engines: {node: '>= 0.6.0'}

  prop-types@15.8.1:
    resolution: {integrity: sha512-oj87CgZICdulUohogVAR7AjlC0327U4el4L6eAvOqCeudMDVU0NThNaV+b9Df4dXgSP1gXMTnPdhfe/2qDH5cg==}

  proxy-addr@2.0.7:
    resolution: {integrity: sha512-llQsMLSUDUPT44jdrU/O37qlnifitDP+ZwrmmZcoSKyLKvtZxpyV0n2/bD/N4tBAAZ/gJEdZU7KMraoK1+XYAg==}
    engines: {node: '>= 0.10'}

  psl@1.15.0:
    resolution: {integrity: sha512-JZd3gMVBAVQkSs6HdNZo9Sdo0LNcQeMNP3CozBJb3JYC/QUYZTnKxP+f8oWRX4rHP5EurWxqAHTSwUCjlNKa1w==}

  pump@3.0.3:
    resolution: {integrity: sha512-todwxLMY7/heScKmntwQG8CXVkWUOdYxIvY2s0VWAAMh/nd8SoYiRaKjlr7+iCs984f2P8zvrfWcDDYVb73NfA==}

  punycode.js@2.3.1:
    resolution: {integrity: sha512-uxFIHU0YlHYhDQtV4R9J6a52SLx28BCjT+4ieh7IGbgwVJWO+km431c4yRlREUAsAmt/uMjQUyQHNEPf0M39CA==}
    engines: {node: '>=6'}

  punycode@2.3.1:
    resolution: {integrity: sha512-vYt7UD1U9Wg6138shLtLOvdAu+8DsC/ilFtEVHcH+wydcSpNE20AfSOduf6MkRFahL5FY7X1oU7nKVZFtfq8Fg==}
    engines: {node: '>=6'}

  qs@6.14.0:
    resolution: {integrity: sha512-YWWTjgABSKcvs/nWBi9PycY/JiPJqOD4JA6o9Sej2AtvSGarXxKC3OQSk4pAarbdQlKAh5D4FCQkJNkW+GAn3w==}
    engines: {node: '>=0.6'}

  querystringify@2.2.0:
    resolution: {integrity: sha512-FIqgj2EUvTa7R50u0rGsyTftzjYmv/a3hO345bZNrqabNqjtgiDMgmo4mkUjd+nzU5oF3dClKqFIPUKybUyqoQ==}

  queue-lit@1.5.2:
    resolution: {integrity: sha512-tLc36IOPeMAubu8BkW8YDBV+WyIgKlYU7zUNs0J5Vk9skSZ4JfGlPOqplP0aHdfv7HL0B2Pg6nwiq60Qc6M2Hw==}
    engines: {node: '>=12'}

  queue-microtask@1.2.3:
    resolution: {integrity: sha512-NuaNSa6flKT5JaSYQzJok04JzTL1CA6aGhv5rfLW3PgqA+M2ChpZQnAC8h8i4ZFkBS8X5RqkDBHA7r4hej3K9A==}

  quick-format-unescaped@4.0.4:
    resolution: {integrity: sha512-tYC1Q1hgyRuHgloV/YXs2w15unPVh8qfu/qCTfhTYamaw7fyhumKa2yGpdSo87vY32rIclj+4fWYQXUMs9EHvg==}

  range-parser@1.2.1:
    resolution: {integrity: sha512-Hrgsx+orqoygnmhFbKaHE6c296J+HTAQXoxEF6gNupROmmGJRoyzfG3ccAveqCBrwr/2yxQ5BVd/GTl5agOwSg==}
    engines: {node: '>= 0.6'}

  raw-body@3.0.2:
    resolution: {integrity: sha512-K5zQjDllxWkf7Z5xJdV0/B0WTNqx6vxG70zJE4N0kBs4LovmEYWJzQGxC9bS9RAKu3bgM40lrd5zoLJ12MQ5BA==}
    engines: {node: '>= 0.10'}

  rc-config-loader@4.1.3:
    resolution: {integrity: sha512-kD7FqML7l800i6pS6pvLyIE2ncbk9Du8Q0gp/4hMPhJU6ZxApkoLcGD8ZeqgiAlfwZ6BlETq6qqe+12DUL207w==}

  rc@1.2.8:
    resolution: {integrity: sha512-y3bGgqKj3QBdxLbLkomlohkvsA8gdAiUQlSBJnBhfn+BPxg4bc62d8TcBW15wavDfgexCgccckhcZvywyQYPOw==}
    hasBin: true

  react-is@16.13.1:
    resolution: {integrity: sha512-24e6ynE2H+OKt4kqsOvNd8kBpV65zoxbA4BVsEOB3ARVWQki/DHzaUoC5KuON/BiccDaCCTZBuOcfZs70kR8bQ==}

  react-reconciler@0.32.0:
    resolution: {integrity: sha512-2NPMOzgTlG0ZWdIf3qG+dcbLSoAc/uLfOwckc3ofy5sSK0pLJqnQLpUFxvGcN2rlXSjnVtGeeFLNimCQEj5gOQ==}
    engines: {node: '>=0.10.0'}
    peerDependencies:
      react: ^19.1.0

  react@19.1.1:
    resolution: {integrity: sha512-w8nqGImo45dmMIfljjMwOGtbmC/mk4CMYhWIicdSflH91J9TyCyczcPFXJzrZ/ZXcgGRFeP6BU0BEJTw6tZdfQ==}
    engines: {node: '>=0.10.0'}

  read-pkg@9.0.1:
    resolution: {integrity: sha512-9viLL4/n1BJUCT1NXVTdS1jtm80yDEgR5T4yCelII49Mbj0v1rZdKqj7zCiYdbB0CuCgdrvHcNogAKTFPBocFA==}
    engines: {node: '>=18'}

  read@1.0.7:
    resolution: {integrity: sha512-rSOKNYUmaxy0om1BNjMN4ezNT6VKK+2xF4GBhc81mkH7L60i6dp8qPYrkndNLT3QPphoII3maL9PVC9XmhHwVQ==}
    engines: {node: '>=0.8'}

  readable-stream@3.6.2:
    resolution: {integrity: sha512-9u/sniCrY3D5WdsERHzHE4G2YCXqoG5FTHUiCC4SIbr6XcLZBY05ya9EKjYek9O5xOAwjGq+1JdGBAS7Q9ScoA==}
    engines: {node: '>= 6'}

  readable-stream@4.7.0:
    resolution: {integrity: sha512-oIGGmcpTLwPga8Bn6/Z75SVaH1z5dUut2ibSyAMVhmUggWpmDn2dapB0n7f8nwaSiRtepAsfJyfXIO5DCVAODg==}
    engines: {node: ^12.22.0 || ^14.17.0 || >=16.0.0}

  readdirp@3.6.0:
    resolution: {integrity: sha512-hOS089on8RduqdbhvQ5Z37A0ESjsqz6qnRcffsMU3495FuTdqSm+7bhJ29JvIOsBDEEnan5DPu9t3To9VRlMzA==}
    engines: {node: '>=8.10.0'}

  real-require@0.2.0:
    resolution: {integrity: sha512-57frrGM/OCTLqLOAh0mhVA9VBMHd+9U7Zb2THMGdBUoZVOtGbJzjxsYGDJ3A9AYYCP4hn6y1TVbaOfzWtm5GFg==}
    engines: {node: '>= 12.13.0'}

  reflect.getprototypeof@1.0.10:
    resolution: {integrity: sha512-00o4I+DVrefhv+nX0ulyi3biSHCPDe+yLv5o/p6d/UVlirijB8E16FtfwSAi4g3tcqrQ4lRAqQSoFEZJehYEcw==}
    engines: {node: '>= 0.4'}

  regexp.prototype.flags@1.5.4:
    resolution: {integrity: sha512-dYqgNSZbDwkaJ2ceRd9ojCGjBq+mOm9LmtXnAnEGyHhN/5R7iDW2TRw3h+o/jCFxus3P2LfWIIiwowAjANm7IA==}
    engines: {node: '>= 0.4'}

  require-directory@2.1.1:
    resolution: {integrity: sha512-fGxEI7+wsG9xrvdjsrlmL22OMTTiHRwAMroiEeMgq8gzoLC/PQr7RsRDSTLUg/bZAZtF+TVIkHc6/4RIKrui+Q==}
    engines: {node: '>=0.10.0'}

  require-from-string@2.0.2:
    resolution: {integrity: sha512-Xf0nWe6RseziFMu+Ap9biiUbmplq6S9/p+7w7YXP/JBHhrUDDUhwa+vANyubuqfZWTveU//DYVGsDG7RKL/vEw==}
    engines: {node: '>=0.10.0'}

  requires-port@1.0.0:
    resolution: {integrity: sha512-KigOCHcocU3XODJxsu8i/j8T9tzT4adHiecwORRQ0ZZFcp7ahwXuRU1m+yuO90C5ZUyGeGfocHDI14M3L3yDAQ==}

  resolve-cwd@3.0.0:
    resolution: {integrity: sha512-OrZaX2Mb+rJCpH/6CpSqt9xFVpN++x01XnN2ie9g6P5/3xelLAkXWVADpdz1IHD/KFfEXyE6V0U01OQ3UO2rEg==}
    engines: {node: '>=8'}

  resolve-from@4.0.0:
    resolution: {integrity: sha512-pb/MYmXstAkysRFx8piNI1tGFNQIFA3vkE3Gq4EuA1dF6gHp/+vgZqsCGJapvy8N3Q+4o7FwvquPJcnZ7RYy4g==}
    engines: {node: '>=4'}

  resolve-from@5.0.0:
    resolution: {integrity: sha512-qYg9KP24dD5qka9J47d0aVky0N+b4fTU89LN9iDnjB5waksiC49rvMB0PrUJQGoTmH50XPiqOvAjDfaijGxYZw==}
    engines: {node: '>=8'}

  resolve-pkg-maps@1.0.0:
    resolution: {integrity: sha512-seS2Tj26TBVOC2NIc2rOe2y2ZO7efxITtLZcGSOnHHNOQ7CkiUBfw0Iw2ck6xkIhPwLhKNLS8BO+hEpngQlqzw==}

  resolve@2.0.0-next.5:
    resolution: {integrity: sha512-U7WjGVG9sH8tvjW5SmGbQuui75FiyjAX72HX15DwBBwF9dNiQZRQAg9nnPhYy+TUnE0+VcrttuvNI8oSxZcocA==}
    hasBin: true

  restore-cursor@4.0.0:
    resolution: {integrity: sha512-I9fPXU9geO9bHOt9pHHOhOkYerIMsmVaWB0rA2AI9ERh/+x/i7MV5HKBNrg+ljO5eoPVgCcnFuRjJ9uH6I/3eg==}
    engines: {node: ^12.20.0 || ^14.13.1 || >=16.0.0}

  restore-cursor@5.1.0:
    resolution: {integrity: sha512-oMA2dcrw6u0YfxJQXm342bFKX/E4sG9rbTzO9ptUcR/e8A33cHuvStiYOwH7fszkZlZ1z/ta9AAoPk2F4qIOHA==}
    engines: {node: '>=18'}

  reusify@1.1.0:
    resolution: {integrity: sha512-g6QUff04oZpHs0eG5p83rFLhHeV00ug/Yf9nZM6fLeUrPguBTkTQOdpAWWspMh55TZfVQDPaN3NQJfbVRAxdIw==}
    engines: {iojs: '>=1.0.0', node: '>=0.10.0'}

  rfdc@1.4.1:
    resolution: {integrity: sha512-q1b3N5QkRUWUl7iyylaaj3kOpIT0N2i9MqIEQXP73GVsN9cw3fdx8X63cEmWhJGi2PPCF23Ijp7ktmd39rawIA==}

  rimraf@3.0.2:
    resolution: {integrity: sha512-JZkJMZkAGFFPP2YqXZXPbMlMBgsxzE8ILs4lMIX/2o0L9UBw9O/Y3o6wFw/i9YLapcUJWwqbi3kdxIPdC62TIA==}
    deprecated: Rimraf versions prior to v4 are no longer supported
    hasBin: true

  router@2.2.0:
    resolution: {integrity: sha512-nLTrUKm2UyiL7rlhapu/Zl45FwNgkZGaCpZbIHajDYgwlJCOzLSk+cIPAnsEqV955GjILJnKbdQC1nVPz+gAYQ==}
    engines: {node: '>= 18'}

  rrweb-cssom@0.7.1:
    resolution: {integrity: sha512-TrEMa7JGdVm0UThDJSx7ddw5nVm3UJS9o9CCIZ72B1vSyEZoziDqBYP3XIoi/12lKrJR8rE3jeFHMok2F/Mnsg==}

  rrweb-cssom@0.8.0:
    resolution: {integrity: sha512-guoltQEx+9aMf2gDZ0s62EcV8lsXR+0w8915TC3ITdn2YueuNjdAYh/levpU9nFaoChh9RUS5ZdQMrKfVEN9tw==}

  run-applescript@7.1.0:
    resolution: {integrity: sha512-DPe5pVFaAsinSaV6QjQ6gdiedWDcRCbUuiQfQa2wmWV7+xC9bGulGI8+TdRmoFkAPaBXk8CrAbnlY2ISniJ47Q==}
    engines: {node: '>=18'}

  run-parallel@1.2.0:
    resolution: {integrity: sha512-5l4VyZR86LZ/lDxZTR6jqL8AFE2S0IFLMP26AbjsLVADxHdhB/c0GUsH+y39UfCi3dzz8OlQuPmnaJOMoDHQBA==}

  safe-array-concat@1.1.3:
    resolution: {integrity: sha512-AURm5f0jYEOydBj7VQlVvDrjeFgthDdEF5H1dP+6mNpoXOMo1quQqJ4wvJDyRZ9+pO3kGWoOdmV08cSv2aJV6Q==}
    engines: {node: '>=0.4'}

  safe-buffer@5.2.1:
    resolution: {integrity: sha512-rp3So07KcdmmKbGvgaNxQSJr7bGVSVk5S9Eq1F+ppbRo70+YeaDxkw5Dd8NPN+GD6bjnYm2VuPuCXmpuYvmCXQ==}

  safe-push-apply@1.0.0:
    resolution: {integrity: sha512-iKE9w/Z7xCzUMIZqdBsp6pEQvwuEebH4vdpjcDWnyzaI6yl6O9FHvVpmGelvEHNsoY6wGblkxR6Zty/h00WiSA==}
    engines: {node: '>= 0.4'}

  safe-regex-test@1.1.0:
    resolution: {integrity: sha512-x/+Cz4YrimQxQccJf5mKEbIa1NzeCRNI5Ecl/ekmlYaampdNLPalVyIcCZNNH3MvmqBugV5TMYZXv0ljslUlaw==}
    engines: {node: '>= 0.4'}

  safe-stable-stringify@2.5.0:
    resolution: {integrity: sha512-b3rppTKm9T+PsVCBEOUR46GWI7fdOs00VKZ1+9c1EWDaDMvjQc6tUwuFyIprgGgTcWoVHSKrU8H31ZHA2e0RHA==}
    engines: {node: '>=10'}

  safer-buffer@2.1.2:
    resolution: {integrity: sha512-YZo3K82SD7Riyi0E1EQPojLz7kpepnSQI9IyPbHHg1XXXevb5dJI7tpyN2ADxGcQbHG7vcyRHk0cbwqcQriUtg==}

  sax@1.4.3:
    resolution: {integrity: sha512-yqYn1JhPczigF94DMS+shiDMjDowYO6y9+wB/4WgO0Y19jWYk0lQ4tuG5KI7kj4FTp1wxPj5IFfcrz/s1c3jjQ==}

  saxes@6.0.0:
    resolution: {integrity: sha512-xAg7SOnEhrm5zI3puOOKyy1OMcMlIJZYNJY7xLBwSze0UjhPLnWfj2GF2EpT0jmzaJKIWKHLsaSSajf35bcYnA==}
    engines: {node: '>=v12.22.7'}

  scheduler@0.26.0:
    resolution: {integrity: sha512-NlHwttCI/l5gCPR3D1nNXtWABUmBwvZpEQiD4IXSbIDq8BzLIK/7Ir5gTFSGZDUu37K5cMNp0hFtzO38sC7gWA==}

  secretlint@10.2.2:
    resolution: {integrity: sha512-xVpkeHV/aoWe4vP4TansF622nBEImzCY73y/0042DuJ29iKIaqgoJ8fGxre3rVSHHbxar4FdJobmTnLp9AU0eg==}
    engines: {node: '>=20.0.0'}
    hasBin: true

  secure-json-parse@2.7.0:
    resolution: {integrity: sha512-6aU+Rwsezw7VR8/nyvKTx8QpWH9FrcYiXXlqC4z5d5XQBDRqtbfsRjnwGyqbi3gddNtWHuEk9OANUotL26qKUw==}

  semver@5.7.2:
    resolution: {integrity: sha512-cBznnQ9KjJqU67B52RMC65CMarK2600WFnbkcaiwWq3xy/5haFJlshgnpjovMVJ+Hff49d8GEn0b87C5pDQ10g==}
    hasBin: true

  semver@6.3.1:
    resolution: {integrity: sha512-BR7VvDCVHO+q2xBEWskxS6DJE1qRnb7DxzUrogb71CWoSficBxYsiAGd+Kl0mmq/MprG9yArRkyrQxTO6XjMzA==}
    hasBin: true

  semver@7.7.2:
    resolution: {integrity: sha512-RF0Fw+rO5AMf9MAyaRXI4AV0Ulj5lMHqVxxdSgiVbixSCXoEmmX/jk0CuJw4+3SqroYO9VoUh+HcuJivvtJemA==}
    engines: {node: '>=10'}
    hasBin: true

  send@1.2.0:
    resolution: {integrity: sha512-uaW0WwXKpL9blXE2o0bRhoL2EGXIrZxQ2ZQ4mgcfoBxdFmQold+qWsD2jLrfZ0trjKL6vOw0j//eAwcALFjKSw==}
    engines: {node: '>= 18'}

  serialize-error@7.0.1:
    resolution: {integrity: sha512-8I8TjW5KMOKsZQTvoxjuSIa7foAwPWGOts+6o7sgjz41/qMD9VQHEDxi6PBvK2l0MXUmqZyNpUK+T2tQaaElvw==}
    engines: {node: '>=10'}

  serve-static@2.2.0:
    resolution: {integrity: sha512-61g9pCh0Vnh7IutZjtLGGpTA355+OPn2TyDv/6ivP2h/AdAVX9azsoxmg2/M6nZeQZNYBEwIcsne1mJd9oQItQ==}
    engines: {node: '>= 18'}

  set-function-length@1.2.2:
    resolution: {integrity: sha512-pgRc4hJ4/sNjWCSS9AmnS40x3bNMDTknHgL5UaMBTMyJnU90EgWh1Rz+MC9eFu4BuN/UwZjKQuY/1v3rM7HMfg==}
    engines: {node: '>= 0.4'}

  set-function-name@2.0.2:
    resolution: {integrity: sha512-7PGFlmtwsEADb0WYyvCMa1t+yke6daIG4Wirafur5kcf+MhUnPms1UeR0CKQdTZD81yESwMHbtn+TR+dMviakQ==}
    engines: {node: '>= 0.4'}

  set-proto@1.0.0:
    resolution: {integrity: sha512-RJRdvCo6IAnPdsvP/7m6bsQqNnn1FCBX5ZNtFL98MmFF/4xAIJTIg1YbHW5DC2W5SKZanrC6i4HsJqlajw/dZw==}
    engines: {node: '>= 0.4'}

  setprototypeof@1.2.0:
    resolution: {integrity: sha512-E5LDX7Wrp85Kil5bhZv46j8jOeboKq5JMmYM3gVGdGH8xFpPWXUMsNrlODCrkoxMEeNi/XZIwuRvY4XNwYMJpw==}

  shebang-command@2.0.0:
    resolution: {integrity: sha512-kHxr2zZpYtdmrN1qDjrrX/Z1rR1kG8Dx+gkpK1G4eXmvXswmcE1hTWBWYUzlraYw1/yZp6YuDY77YtvbN0dmDA==}
    engines: {node: '>=8'}

  shebang-regex@3.0.0:
    resolution: {integrity: sha512-7++dFhtcx3353uBaq8DDR4NuxBetBzC7ZQOhmTQInHEd6bSrXdiEyzCvG07Z44UYdLShWUyXt5M/yhz8ekcb1A==}
    engines: {node: '>=8'}

  side-channel-list@1.0.0:
    resolution: {integrity: sha512-FCLHtRD/gnpCiCHEiJLOwdmFP+wzCmDEkc9y7NsYxeF4u7Btsn1ZuwgwJGxImImHicJArLP4R0yX4c2KCrMrTA==}
    engines: {node: '>= 0.4'}

  side-channel-map@1.0.1:
    resolution: {integrity: sha512-VCjCNfgMsby3tTdo02nbjtM/ewra6jPHmpThenkTYh8pG9ucZ/1P8So4u4FGBek/BjpOVsDCMoLA/iuBKIFXRA==}
    engines: {node: '>= 0.4'}

  side-channel-weakmap@1.0.2:
    resolution: {integrity: sha512-WPS/HvHQTYnHisLo9McqBHOJk2FkHO/tlpvldyrnem4aeQp4hai3gythswg6p01oSoTl58rcpiFAjF2br2Ak2A==}
    engines: {node: '>= 0.4'}

  side-channel@1.1.0:
    resolution: {integrity: sha512-ZX99e6tRweoUXqR+VBrslhda51Nh5MTQwou5tnUDgbtyM0dBgmhEDtWGP/xbKn6hqfPRHujUNwz5fy/wbbhnpw==}
    engines: {node: '>= 0.4'}

  signal-exit@3.0.7:
    resolution: {integrity: sha512-wnD2ZE+l+SPC/uoS0vXeE9L1+0wuaMqKlfz9AMUo38JsyLSBWSFcHR1Rri62LZc12vLr1gb3jl7iwQhgwpAbGQ==}

  signal-exit@4.1.0:
    resolution: {integrity: sha512-bzyZ1e88w9O1iNJbKnOlvYTrWPDl46O1bG0D3XInv+9tkPrxrN8jUUTiFlDkkmKWgn1M6CfIA13SuGqOa9Korw==}
    engines: {node: '>=14'}

  simple-concat@1.0.1:
    resolution: {integrity: sha512-cSFtAPtRhljv69IK0hTVZQ+OfE9nePi/rtJmw5UjHeVyVroEqJXP1sFztKUy1qU+xvz3u/sfYJLa947b7nAN2Q==}

  simple-get@4.0.1:
    resolution: {integrity: sha512-brv7p5WgH0jmQJr1ZDDfKDOSeWWg+OVypG99A/5vYGPqJ6pxiaHLy8nxtFjBA7oMa01ebA9gfh1uMCFqOuXxvA==}

  slash@3.0.0:
    resolution: {integrity: sha512-g9Q1haeby36OSStwb4ntCGGGaKsaVSjQ68fBxoQcutl5fS1vuY18H3wSt3jFyFtrkx+Kz0V1G85A4MyAdDMi2Q==}
    engines: {node: '>=8'}

  slash@5.1.0:
    resolution: {integrity: sha512-ZA6oR3T/pEyuqwMgAKT0/hAv8oAXckzbkmR0UkUosQ+Mc4RxGoJkRmwHgHufaenlyAgE1Mxgpdcrf75y6XcnDg==}
    engines: {node: '>=14.16'}

  slice-ansi@4.0.0:
    resolution: {integrity: sha512-qMCMfhY040cVHT43K9BFygqYbUPFZKHOg7K73mtTWJRb8pyP3fzf4Ixd5SzdEJQ6MRUg/WBnOLxghZtKKurENQ==}
    engines: {node: '>=10'}

  slice-ansi@5.0.0:
    resolution: {integrity: sha512-FC+lgizVPfie0kkhqUScwRu1O/lF6NOgJmlCgK+/LYxDCTk8sGelYaHDhFcDN+Sn3Cv+3VSa4Byeo+IMCzpMgQ==}
    engines: {node: '>=12'}

  slice-ansi@7.1.0:
    resolution: {integrity: sha512-bSiSngZ/jWeX93BqeIAbImyTbEihizcwNjFoRUIY/T1wWQsfsm2Vw1agPKylXvQTU7iASGdHhyqRlqQzfz+Htg==}
    engines: {node: '>=18'}

  smol-toml@1.4.2:
    resolution: {integrity: sha512-rInDH6lCNiEyn3+hH8KVGFdbjc099j47+OSgbMrfDYX1CmXLfdKd7qi6IfcWj2wFxvSVkuI46M+wPGYfEOEj6g==}
    engines: {node: '>= 18'}

  sonic-boom@4.2.0:
    resolution: {integrity: sha512-INb7TM37/mAcsGmc9hyyI6+QR3rR1zVRu36B0NeGXKnOOLiZOfER5SA+N7X7k3yUYRzLWafduTDvJAfDswwEww==}

  spdx-correct@3.2.0:
    resolution: {integrity: sha512-kN9dJbvnySHULIluDHy32WHRUu3Og7B9sbY7tsFLctQkIqnMh3hErYgdMjTYuqmcXX+lK5T1lnUt3G7zNswmZA==}

  spdx-exceptions@2.5.0:
    resolution: {integrity: sha512-PiU42r+xO4UbUS1buo3LPJkjlO7430Xn5SVAhdpzzsPHsjbYVflnnFdATgabnLude+Cqu25p6N+g2lw/PFsa4w==}

  spdx-expression-parse@3.0.1:
    resolution: {integrity: sha512-cbqHunsQWnJNE6KhVSMsMeH5H/L9EpymbzqTQ3uLwNCLZ1Q481oWaofqH7nO6V07xlXwY6PhQdQ2IedWx/ZK4Q==}

  spdx-license-ids@3.0.22:
    resolution: {integrity: sha512-4PRT4nh1EImPbt2jASOKHX7PB7I+e4IWNLvkKFDxNhJlfjbYlleYQh285Z/3mPTHSAK/AvdMmw5BNNuYH8ShgQ==}

  split2@4.2.0:
    resolution: {integrity: sha512-UcjcJOWknrNkF6PLX83qcHM6KHgVKNkV62Y8a5uYDVv9ydGQVwAHMKqHdJje1VTWpljG0WYpCDhrCdAOYH4TWg==}
    engines: {node: '>= 10.x'}

  sprintf-js@1.0.3:
    resolution: {integrity: sha512-D9cPgkvLlV3t3IzL0D0YLvGA9Ahk4PcvVwUbN0dSGr1aP0Nrt4AEnTUbuGvquEC0mA64Gqt1fzirlRs5ibXx8g==}

  stack-utils@2.0.6:
    resolution: {integrity: sha512-XlkWvfIm6RmsWtNJx+uqtKLS8eqFbxUg0ZzLXqY0caEy9l7hruX8IpiDnjsLavoBgqCCR71TqWO8MaXYheJ3RQ==}
    engines: {node: '>=10'}

  statuses@2.0.2:
    resolution: {integrity: sha512-DvEy55V3DB7uknRo+4iOGT5fP1slR8wQohVdknigZPMpMstaKJQWhwiYBACJE3Ul2pTnATihhBYnRhZQHGBiRw==}
    engines: {node: '>= 0.8'}

  stop-iteration-iterator@1.1.0:
    resolution: {integrity: sha512-eLoXW/DHyl62zxY4SCaIgnRhuMr6ri4juEYARS8E6sCEqzKpOiE521Ucofdx+KnDZl5xmvGYaaKCk5FEOxJCoQ==}
    engines: {node: '>= 0.4'}

  string-argv@0.3.2:
    resolution: {integrity: sha512-aqD2Q0144Z+/RqG52NeHEkZauTAUWJO8c6yTftGJKO3Tja5tUgIfmIl6kExvhtxSDP7fXB6DvzkfMpCd/F3G+Q==}
    engines: {node: '>=0.6.19'}

  string-width@4.2.3:
    resolution: {integrity: sha512-wKyQRQpjJ0sIp62ErSZdGsjMJWsap5oRNihHhu6G7JVO/9jIB6UyevL+tXuOqrng8j/cxKTWyWUwvSTriiZz/g==}
    engines: {node: '>=8'}

  string-width@5.1.2:
    resolution: {integrity: sha512-HnLOCR3vjcY8beoNLtcjZ5/nxn2afmME6lhrDrebokqMap+XbeW8n9TXpPDOqdGK5qcI3oT0GKTW6wC7EMiVqA==}
    engines: {node: '>=12'}

  string-width@7.2.0:
    resolution: {integrity: sha512-tsaTIkKW9b4N+AEj+SVA+WhJzV7/zMhcSu78mLKWSk7cXMOSHsBKFWUs0fWwq8QyK3MgJBQRX6Gbi4kYbdvGkQ==}
    engines: {node: '>=18'}

  string.prototype.matchall@4.0.12:
    resolution: {integrity: sha512-6CC9uyBL+/48dYizRf7H7VAYCMCNTBeM78x/VTUe9bFEaxBepPJDa1Ow99LqI/1yF7kuy7Q3cQsYMrcjGUcskA==}
    engines: {node: '>= 0.4'}

  string.prototype.repeat@1.0.0:
    resolution: {integrity: sha512-0u/TldDbKD8bFCQ/4f5+mNRrXwZ8hg2w7ZR8wa16e8z9XpePWl3eGEcUD0OXpEH/VJH/2G3gjUtR3ZOiBe2S/w==}

  string.prototype.trim@1.2.10:
    resolution: {integrity: sha512-Rs66F0P/1kedk5lyYyH9uBzuiI/kNRmwJAR9quK6VOtIpZ2G+hMZd+HQbbv25MgCA6gEffoMZYxlTod4WcdrKA==}
    engines: {node: '>= 0.4'}

  string.prototype.trimend@1.0.9:
    resolution: {integrity: sha512-G7Ok5C6E/j4SGfyLCloXTrngQIQU3PWtXGst3yM7Bea9FRURf1S42ZHlZZtsNque2FN2PoUhfZXYLNWwEr4dLQ==}
    engines: {node: '>= 0.4'}

  string.prototype.trimstart@1.0.8:
    resolution: {integrity: sha512-UXSH262CSZY1tfu3G3Secr6uGLCFVPMhIqHjlgCUtCCcgihYc/xKs9djMTMUOb2j1mVSeU8EU6NWc/iQKU6Gfg==}
    engines: {node: '>= 0.4'}

  string_decoder@1.3.0:
    resolution: {integrity: sha512-hkRX8U1WjJFd8LsDJ2yQ/wWWxaopEsABU1XfkM8A+j0+85JAGppt16cr1Whg6KIbb4okU6Mql6BOj+uup/wKeA==}

  strip-ansi@6.0.1:
    resolution: {integrity: sha512-Y38VPSHcqkFrCpFnQ9vuSXmquuv5oXOKpGeT6aGrr3o3Gc9AlVa6JBfUSOCnbxGGZF+/0ooI7KrPuUSztUdU5A==}
    engines: {node: '>=8'}

  strip-ansi@7.1.0:
    resolution: {integrity: sha512-iq6eVVI64nQQTRYq2KtEg2d2uU7LElhTJwsH4YzIHZshxlgZms/wIc4VoDQTlG/IvVIrBKG06CrZnp0qv7hkcQ==}
    engines: {node: '>=12'}

  strip-final-newline@3.0.0:
    resolution: {integrity: sha512-dOESqjYr96iWYylGObzd39EuNTa5VJxyvVAEm5Jnh7KGo75V43Hk1odPQkNDyXNmUR6k+gEiDVXnjB8HJ3crXw==}
    engines: {node: '>=12'}

  strip-final-newline@4.0.0:
    resolution: {integrity: sha512-aulFJcD6YK8V1G7iRB5tigAP4TsHBZZrOV8pjV++zdUwmeV8uzbY7yn6h9MswN62adStNZFuCIx4haBnRuMDaw==}
    engines: {node: '>=18'}

  strip-json-comments@2.0.1:
    resolution: {integrity: sha512-4gB8na07fecVVkOI6Rs4e7T6NOTki5EmL7TUduTs6bu3EdnSycntVJ4re8kgZA+wx9IueI2Y11bfbgwtzuE0KQ==}
    engines: {node: '>=0.10.0'}

  strip-json-comments@3.1.1:
    resolution: {integrity: sha512-6fPc+R4ihwqP6N/aIv2f1gMH8lOVtWQHoqC4yK6oSDVVocumAsfCqjkXnqiYMhmMwS/mEHLp7Vehlt3ql6lEig==}
    engines: {node: '>=8'}

  strip-json-comments@5.0.2:
    resolution: {integrity: sha512-4X2FR3UwhNUE9G49aIsJW5hRRR3GXGTBTZRMfv568O60ojM8HcWjV/VxAxCDW3SUND33O6ZY66ZuRcdkj73q2g==}
    engines: {node: '>=14.16'}

  structured-source@4.0.0:
    resolution: {integrity: sha512-qGzRFNJDjFieQkl/sVOI2dUjHKRyL9dAJi2gCPGJLbJHBIkyOHxjuocpIEfbLioX+qSJpvbYdT49/YCdMznKxA==}

  supertap@3.0.1:
    resolution: {integrity: sha512-u1ZpIBCawJnO+0QePsEiOknOfCRq0yERxiAchT0i4li0WHNUJbf0evXXSXOcCAR4M8iMDoajXYmstm/qO81Isw==}
    engines: {node: ^12.20.0 || ^14.13.1 || >=16.0.0}

  supports-color@7.2.0:
    resolution: {integrity: sha512-qpCAvRl9stuOHveKsn7HncJRvv501qIacKzQlO/+Lwxc9+0q2wLyv4Dfvt80/DPn2pqOBsJdDiogXGR9+OvwRw==}
    engines: {node: '>=8'}

  supports-color@8.1.1:
    resolution: {integrity: sha512-MpUEN2OodtUzxvKQl72cUF7RQ5EiHsGvSsVG0ia9c5RbWGL2CI4C7EpPS8UTBIplnlzZiNuV56w+FuNxy3ty2Q==}
    engines: {node: '>=10'}

  supports-hyperlinks@3.2.0:
    resolution: {integrity: sha512-zFObLMyZeEwzAoKCyu1B91U79K2t7ApXuQfo8OuxwXLDgcKxuwM+YvcbIhm6QWqz7mHUH1TVytR1PwVVjEuMig==}
    engines: {node: '>=14.18'}

  supports-preserve-symlinks-flag@1.0.0:
    resolution: {integrity: sha512-ot0WnXS9fgdkgIcePe6RHNk1WA8+muPa6cSjeR3V8K27q9BB1rTE3R1p7Hv0z1ZyAc8s6Vvv8DIyWf681MAt0w==}
    engines: {node: '>= 0.4'}

  symbol-tree@3.2.4:
    resolution: {integrity: sha512-9QNk5KwDF+Bvz+PyObkmSYjI5ksVUYtjW7AU22r2NKcfLJcXp96hkDWU3+XndOsUb+AQ9QhfzfCT2O+CNWT5Tw==}

  table@6.9.0:
    resolution: {integrity: sha512-9kY+CygyYM6j02t5YFHbNz2FN5QmYGv9zAjVp4lCDjlCw7amdckXlEt/bjMhUIfj4ThGRE4gCUH5+yGnNuPo5A==}
    engines: {node: '>=10.0.0'}

  tar-fs@2.1.4:
    resolution: {integrity: sha512-mDAjwmZdh7LTT6pNleZ05Yt65HC3E+NiQzl672vQG38jIrehtJk/J3mNwIg+vShQPcLF/LV7CMnDW6vjj6sfYQ==}

  tar-stream@2.2.0:
    resolution: {integrity: sha512-ujeqbceABgwMZxEJnk2HDY2DlnUZ+9oEcb1KzTVfYHio0UE6dG71n60d8D2I4qNvleWrrXpmjpt7vZeF1LnMZQ==}
    engines: {node: '>=6'}

  tar@7.5.2:
    resolution: {integrity: sha512-7NyxrTE4Anh8km8iEy7o0QYPs+0JKBTj5ZaqHg6B39erLg0qYXN3BijtShwbsNSvQ+LN75+KV+C4QR/f6Gwnpg==}
    engines: {node: '>=18'}

  temp-dir@3.0.0:
    resolution: {integrity: sha512-nHc6S/bwIilKHNRgK/3jlhDoIHcp45YgyiwcAk46Tr0LfEqGBVpmiAyuiuxeVE44m3mXnEeVhaipLOEWmH+Njw==}
    engines: {node: '>=14.16'}

  terminal-link@4.0.0:
    resolution: {integrity: sha512-lk+vH+MccxNqgVqSnkMVKx4VLJfnLjDBGzH16JVZjKE2DoxP57s6/vt6JmXV5I3jBcfGrxNrYtC+mPtU7WJztA==}
    engines: {node: '>=18'}

  test-exclude@7.0.1:
    resolution: {integrity: sha512-pFYqmTw68LXVjeWJMST4+borgQP2AyMNbg1BpZh9LbyhUeNkeaPF9gzfPGUAnSMV3qPYdWUwDIjjCLiSDOl7vg==}
    engines: {node: '>=18'}

  text-table@0.2.0:
    resolution: {integrity: sha512-N+8UisAXDGk8PFXP4HAzVR9nbfmVJ3zYLAWiTIoqC5v5isinhr+r5uaO8+7r3BMfuNIufIsA7RdpVgacC2cSpw==}

  textextensions@6.11.0:
    resolution: {integrity: sha512-tXJwSr9355kFJI3lbCkPpUH5cP8/M0GGy2xLO34aZCjMXBaK3SoPnZwr/oWmo1FdCnELcs4npdCIOFtq9W3ruQ==}
    engines: {node: '>=4'}

  thenify-all@1.6.0:
    resolution: {integrity: sha512-RNxQH/qI8/t3thXJDwcstUO4zeqo64+Uy/+sNVRBx4Xn2OX+OZ9oP+iJnNFqplFra2ZUVeKCSa2oVWi3T4uVmA==}
    engines: {node: '>=0.8'}

  thenify@3.3.1:
    resolution: {integrity: sha512-RVZSIV5IG10Hk3enotrhvz0T9em6cyHBLkH/YAZuKqd8hRkKhSfCGIcP2KUY0EPxndzANBmNllzWPwak+bheSw==}

  thread-stream@3.1.0:
    resolution: {integrity: sha512-OqyPZ9u96VohAyMfJykzmivOrY2wfMSf3C5TtFJVgN+Hm6aj+voFhlK+kZEIv2FBh1X6Xp3DlnCOfEQ3B2J86A==}

  tiktoken@1.0.22:
    resolution: {integrity: sha512-PKvy1rVF1RibfF3JlXBSP0Jrcw2uq3yXdgcEXtKTYn3QJ/cBRBHDnrJ5jHky+MENZ6DIPwNUGWpkVx+7joCpNA==}

  time-zone@1.0.0:
    resolution: {integrity: sha512-TIsDdtKo6+XrPtiTm1ssmMngN1sAhyKnTO2kunQWqNPWIVvCm15Wmw4SWInwTVgJ5u/Tr04+8Ei9TNcw4x4ONA==}
    engines: {node: '>=4'}

  tinycolor2@1.6.0:
    resolution: {integrity: sha512-XPaBkWQJdsf3pLKJV9p4qN/S+fm2Oj8AIPo1BTUhg5oxkvm9+SVEGFdhyOz7tTdUTfvxMiAs4sp6/eZO2Ew+pw==}

  tinygradient@1.1.5:
    resolution: {integrity: sha512-8nIfc2vgQ4TeLnk2lFj4tRLvvJwEfQuabdsmvDdQPT0xlk9TaNtpGd6nNRxXoK6vQhN6RSzj+Cnp5tTQmpxmbw==}

  tmp@0.2.5:
    resolution: {integrity: sha512-voyz6MApa1rQGUxT3E+BK7/ROe8itEx7vD8/HEvt4xwXucvQ5G5oeEiHkmHZJuBO21RpOf+YYm9MOivj709jow==}
    engines: {node: '>=14.14'}

  to-regex-range@5.0.1:
    resolution: {integrity: sha512-65P7iz6X5yEr1cwcgvQxbbIw7Uk3gOy5dIdtZ4rDveLqhrdJP+Li/Hx6tyK0NEb+2GCyneCMJiGqrADCSNk8sQ==}
    engines: {node: '>=8.0'}

  to-rotated@1.0.0:
    resolution: {integrity: sha512-KsEID8AfgUy+pxVRLsWp0VzCa69wxzUDZnzGbyIST/bcgcrMvTYoFBX/QORH4YApoD89EDuUovx4BTdpOn319Q==}
    engines: {node: '>=18'}

  toidentifier@1.0.1:
    resolution: {integrity: sha512-o5sSPKEkg/DIQNmH43V0/uerLrpzVedkUh8tGNvaeXpfpuwjKenlSox/2O/BTlZUtEe+JG7s5YhEz608PlAHRA==}
    engines: {node: '>=0.6'}

  tough-cookie@4.1.4:
    resolution: {integrity: sha512-Loo5UUvLD9ScZ6jh8beX1T6sO1w2/MpCRpEP7V280GKMVUQ0Jzar2U3UJPsrdbziLEMMhu3Ujnq//rhiFuIeag==}
    engines: {node: '>=6'}

  tr46@0.0.3:
    resolution: {integrity: sha512-N3WMsuqV66lT30CrXNbEjx4GEwlow3v6rr4mCcv6prnfwhS01rkgyFdjPNBYd9br7LpXV1+Emh01fHnq2Gdgrw==}

  tr46@5.1.1:
    resolution: {integrity: sha512-hdF5ZgjTqgAntKkklYw0R03MG2x/bSzTtkxmIRw/sTNV8YXsCJ1tfLAX23lhxhHJlEf3CRCOCGGWw3vI3GaSPw==}
    engines: {node: '>=18'}

  ts-api-utils@2.1.0:
    resolution: {integrity: sha512-CUgTZL1irw8u29bzrOD/nH85jqyc74D6SshFgujOIA7osm2Rz7dYH77agkx7H4FBNxDq7Cjf+IjaX/8zwFW+ZQ==}
    engines: {node: '>=18.12'}
    peerDependencies:
      typescript: '>=4.8.4'

  tsc-alias@1.8.16:
    resolution: {integrity: sha512-QjCyu55NFyRSBAl6+MTFwplpFcnm2Pq01rR/uxfqJoLMm6X3O14KEGtaSDZpJYaE1bJBGDjD0eSuiIWPe2T58g==}
    engines: {node: '>=16.20.2'}
    hasBin: true

  tslib@2.8.1:
    resolution: {integrity: sha512-oJFu94HQb+KVduSUQL7wnpmqnfmLsOA/nAh6b6EH0wCEoK0/mPeXU6c3wKDV83MkOuHPRHtSXKKU99IBazS/2w==}

  tsx@4.20.6:
    resolution: {integrity: sha512-ytQKuwgmrrkDTFP4LjR0ToE2nqgy886GpvRSpU0JAnrdBYppuY5rLkRUYPU1yCryb24SsKBTL/hlDQAEFVwtZg==}
    engines: {node: '>=18.0.0'}
    hasBin: true

  tunnel-agent@0.6.0:
    resolution: {integrity: sha512-McnNiV1l8RYeY8tBgEpuodCC1mLUdbSN+CYBL7kJsJNInOP8UjDDEwdk6Mw60vdLLrr5NHKZhMAOSrR2NZuQ+w==}

  tunnel@0.0.6:
    resolution: {integrity: sha512-1h/Lnq9yajKY2PEbBadPXj3VxsDDu844OnaAo52UVmIzIvwwtBPIuNvkjuzBlTWpfJyUbG3ez0KSBibQkj4ojg==}
    engines: {node: '>=0.6.11 <=0.7.0 || >=0.7.3'}

  turndown-plugin-gfm@1.0.2:
    resolution: {integrity: sha512-vwz9tfvF7XN/jE0dGoBei3FXWuvll78ohzCZQuOb+ZjWrs3a0XhQVomJEb2Qh4VHTPNRO4GPZh0V7VRbiWwkRg==}

  turndown@7.2.2:
    resolution: {integrity: sha512-1F7db8BiExOKxjSMU2b7if62D/XOyQyZbPKq/nUwopfgnHlqXHqQ0lvfUTeUIr1lZJzOPFn43dODyMSIfvWRKQ==}

  type-check@0.4.0:
    resolution: {integrity: sha512-XleUoc9uwGXqjWwXaUTZAmzMcFZ5858QA2vvx1Ur5xIcixXIP+8LnFDgRplU30us6teqdlskFfu+ae4K79Ooew==}
    engines: {node: '>= 0.8.0'}

  type-fest@0.13.1:
    resolution: {integrity: sha512-34R7HTnG0XIJcBSn5XhDd7nNFPRcXYRZrBB2O2jdKqYODldSzBAqzsWoZYYvduky73toYS/ESqxPvkDf/F0XMg==}
    engines: {node: '>=10'}

  type-fest@0.20.2:
    resolution: {integrity: sha512-Ne+eE4r0/iWnpAxD852z3A+N0Bt5RN//NjJwRd2VFHEmrywxf5vsZlh4R6lixl6B+wz/8d+maTSAkN1FIkI3LQ==}
    engines: {node: '>=10'}

  type-fest@4.41.0:
    resolution: {integrity: sha512-TeTSQ6H5YHvpqVwBRcnLDCBnDOHWYu7IvGbHT6N8AOymcr9PJGjc1GTtiWZTYg0NCgYwvnYWEkVChQAr9bjfwA==}
    engines: {node: '>=16'}

  type-is@2.0.1:
    resolution: {integrity: sha512-OZs6gsjF4vMp32qrCbiVSkrFmXtG/AZhY3t0iAMrMBiAZyV9oALtXO8hsrHbMXF9x6L3grlFuwW2oAz7cav+Gw==}
    engines: {node: '>= 0.6'}

  typed-array-buffer@1.0.3:
    resolution: {integrity: sha512-nAYYwfY3qnzX30IkA6AQZjVbtK6duGontcQm1WSG1MD94YLqK0515GNApXkoxKOWMusVssAHWLh9SeaoefYFGw==}
    engines: {node: '>= 0.4'}

  typed-array-byte-length@1.0.3:
    resolution: {integrity: sha512-BaXgOuIxz8n8pIq3e7Atg/7s+DpiYrxn4vdot3w9KbnBhcRQq6o3xemQdIfynqSeXeDrF32x+WvfzmOjPiY9lg==}
    engines: {node: '>= 0.4'}

  typed-array-byte-offset@1.0.4:
    resolution: {integrity: sha512-bTlAFB/FBYMcuX81gbL4OcpH5PmlFHqlCCpAl8AlEzMz5k53oNDvN8p1PNOWLEmI2x4orp3raOFB51tv9X+MFQ==}
    engines: {node: '>= 0.4'}

  typed-array-length@1.0.7:
    resolution: {integrity: sha512-3KS2b+kL7fsuk/eJZ7EQdnEmQoaho/r6KUef7hxvltNA5DR8NAUM+8wJMbJyZ4G9/7i3v5zPBIMN5aybAh2/Jg==}
    engines: {node: '>= 0.4'}

  typed-rest-client@1.8.11:
    resolution: {integrity: sha512-5UvfMpd1oelmUPRbbaVnq+rHP7ng2cE4qoQkQeAqxRL6PklkxsM0g32/HL0yfvruK6ojQ5x8EE+HF4YV6DtuCA==}

  typescript-eslint@8.46.2:
    resolution: {integrity: sha512-vbw8bOmiuYNdzzV3lsiWv6sRwjyuKJMQqWulBOU7M0RrxedXledX8G8kBbQeiOYDnTfiXz0Y4081E1QMNB6iQg==}
    engines: {node: ^18.18.0 || ^20.9.0 || >=21.1.0}
    peerDependencies:
      eslint: ^8.57.0 || ^9.0.0
      typescript: '>=4.8.4 <6.0.0'

  typescript@5.9.2:
    resolution: {integrity: sha512-CWBzXQrc/qOkhidw1OzBTQuYRbfyxDXJMVJ1XNwUHGROVmuaeiEm3OslpZ1RV96d7SKKjZKrSJu3+t/xlw3R9A==}
    engines: {node: '>=14.17'}
    hasBin: true

  uc.micro@2.1.0:
    resolution: {integrity: sha512-ARDJmphmdvUk6Glw7y9DQ2bFkKBHwQHLi2lsaH6PPmz/Ka9sFOBsBluozhDltWmnv9u/cF6Rt87znRTPV+yp/A==}

  unbox-primitive@1.1.0:
    resolution: {integrity: sha512-nWJ91DjeOkej/TA8pXQ3myruKpKEYgqvpw9lz4OPHj/NWFNluYrjbz9j01CJ8yKQd2g4jFoOkINCTW2I5LEEyw==}
    engines: {node: '>= 0.4'}

  underscore@1.13.7:
    resolution: {integrity: sha512-GMXzWtsc57XAtguZgaQViUOzs0KTkk8ojr3/xAxXLITqf/3EMwxC0inyETfDFjH/Krbhuep0HNbbjI9i/q3F3g==}

  undici-types@5.26.5:
    resolution: {integrity: sha512-JlCMO+ehdEIKqlFxk6IfVoAUVmgz7cU7zD/h9XZ0qzeosSHmUJVOzSQvvYSYWXkFXC+IfLKSIffhv0sVZup6pA==}

  undici-types@6.21.0:
    resolution: {integrity: sha512-iwDZqg0QAGrg9Rav5H4n0M64c3mkR59cJ6wQp+7C4nI0gsmExaedaYLNO44eT4AtBBwjbTiGPMlt2Md0T9H9JQ==}

  undici-types@7.10.0:
    resolution: {integrity: sha512-t5Fy/nfn+14LuOc2KNYg75vZqClpAiqscVvMygNnlsHBFpSXdJaYtXMcdNLpl/Qvc3P2cB3s6lOV51nqsFq4ag==}

  undici@7.16.0:
    resolution: {integrity: sha512-QEg3HPMll0o3t2ourKwOeUAZ159Kn9mx5pnzHRQO8+Wixmh88YdZRiIwat0iNzNNXn0yoEtXJqFpyW7eM8BV7g==}
    engines: {node: '>=20.18.1'}

  unicorn-magic@0.1.0:
    resolution: {integrity: sha512-lRfVq8fE8gz6QMBuDM6a+LO3IAzTi05H6gCVaUpir2E1Rwpo4ZUog45KpNXKC/Mn3Yb9UDuHumeFTo9iV/D9FQ==}
    engines: {node: '>=18'}

  unicorn-magic@0.3.0:
    resolution: {integrity: sha512-+QBBXBCvifc56fsbuxZQ6Sic3wqqc3WWaqxs58gvJrcOuN83HGTCwz3oS5phzU9LthRNE9VrJCFCLUgHeeFnfA==}
    engines: {node: '>=18'}

  universalify@0.2.0:
    resolution: {integrity: sha512-CJ1QgKmNg3CwvAv/kOFmtnEN05f0D/cn9QntgNOQlQF9dgvVTHj3t+8JPdjqawCHk7V/KA+fbUqzZ9XWhcqPUg==}
    engines: {node: '>= 4.0.0'}

  universalify@2.0.1:
    resolution: {integrity: sha512-gptHNQghINnc/vTGIk0SOFGFNXw7JVrlRUtConJRlvaw6DuX0wO5Jeko9sWrMBhh+PsYAZ7oXAiOnf/UKogyiw==}
    engines: {node: '>= 10.0.0'}

  unpipe@1.0.0:
    resolution: {integrity: sha512-pjy2bYhSsufwWlKwPc+l3cN7+wuJlK6uz0YdJEOlQDbl6jo/YlPi4mb8agUkVC8BF7V8NuzeyPNqRksA3hztKQ==}
    engines: {node: '>= 0.8'}

  update-browserslist-db@1.1.4:
    resolution: {integrity: sha512-q0SPT4xyU84saUX+tomz1WLkxUbuaJnR1xWt17M7fJtEJigJeWUNGUqrauFXsHnqev9y9JTRGwk13tFBuKby4A==}
    hasBin: true
    peerDependencies:
      browserslist: '>= 4.21.0'

  uri-js@4.4.1:
    resolution: {integrity: sha512-7rKUyy33Q1yc98pQ1DAmLtwX109F7TIfWlW1Ydo8Wl1ii1SeHieeh0HHfPeL2fMXK6z0s8ecKs9frCuLJvndBg==}

  url-join@4.0.1:
    resolution: {integrity: sha512-jk1+QP6ZJqyOiuEI9AEWQfju/nB2Pw466kbA0LEZljHwKeMgd9WrAEgEGxjPDD2+TNbbb37rTyhEfrCXfuKXnA==}

  url-parse@1.5.10:
    resolution: {integrity: sha512-WypcfiRhfeUP9vvF0j6rw0J3hrWrw6iZv3+22h6iRMJ/8z1Tj6XfLP4DsUix5MhMPnXpiHDoKyoZ/bdCkwBCiQ==}

  util-deprecate@1.0.2:
    resolution: {integrity: sha512-EPD5q1uXyFxJpCrLnCc1nHnq3gOa6DZBocAIiI2TaSCA7VCJ1UJDMagCzIkXNsUYfD1daK//LTEQ8xiIbrHtcw==}

  uuid@8.3.2:
    resolution: {integrity: sha512-+NYs2QeMWy+GWFOEm9xnn6HCDp0l7QBD7ml8zLUmJ+93Q5NF0NocErnwkTkXVFNiX3/fpC6afS8Dhb/gz7R7eg==}
    hasBin: true

  v8-to-istanbul@9.3.0:
    resolution: {integrity: sha512-kiGUalWN+rgBJ/1OHZsBtU4rXZOfj/7rKQxULKlIzwzQSvMJUUNgPwJEEh7gU6xEVxC0ahoOBvN2YI8GH6FNgA==}
    engines: {node: '>=10.12.0'}

  validate-npm-package-license@3.0.4:
    resolution: {integrity: sha512-DpKm2Ui/xN7/HQKCtpZxoRWBhZ9Z0kqtygG8XCgNQ8ZlDnxuQmWhj566j8fN4Cu3/JmbhsDo7fcAJq4s9h27Ew==}

  vary@1.1.2:
    resolution: {integrity: sha512-BNGbWLfd0eUPabhkXUVm0j8uuvREyTh5ovRa/dyow/BqAbZJyC+5fU+IzQOzmAKzYqYRAISoRhdQr3eIZ/PXqg==}
    engines: {node: '>= 0.8'}

  version-range@4.15.0:
    resolution: {integrity: sha512-Ck0EJbAGxHwprkzFO966t4/5QkRuzh+/I1RxhLgUKKwEn+Cd8NwM60mE3AqBZg5gYODoXW0EFsQvbZjRlvdqbg==}
    engines: {node: '>=4'}

  w3c-xmlserializer@5.0.0:
    resolution: {integrity: sha512-o8qghlI8NZHU1lLPrpi2+Uq7abh4GGPpYANlalzWxyWteJOCsr/P+oPBA49TOLu5FTZO4d3F9MnWJfiMo4BkmA==}
    engines: {node: '>=18'}

  walk-up-path@4.0.0:
    resolution: {integrity: sha512-3hu+tD8YzSLGuFYtPRb48vdhKMi0KQV5sn+uWr8+7dMEq/2G/dtLrdDinkLjqq5TIbIBjYJ4Ax/n3YiaW7QM8A==}
    engines: {node: 20 || >=22}

  webidl-conversions@3.0.1:
    resolution: {integrity: sha512-2JAn3z8AR6rjK8Sm8orRC0h/bcl/DqL7tRPdGZ4I1CjdF+EaMLmYxBHyXuKL849eucPFhvBoxMsflfOb8kxaeQ==}

  webidl-conversions@7.0.0:
    resolution: {integrity: sha512-VwddBukDzu71offAQR975unBIGqfKZpM+8ZX6ySk8nYhVoo5CYaZyzt3YBvYtRtO+aoGlqxPg/B87NGVZ/fu6g==}
    engines: {node: '>=12'}

  well-known-symbols@2.0.0:
    resolution: {integrity: sha512-ZMjC3ho+KXo0BfJb7JgtQ5IBuvnShdlACNkKkdsqBmYw3bPAaJfPeYUo6tLUaT5tG/Gkh7xkpBhKRQ9e7pyg9Q==}
    engines: {node: '>=6'}

  whatwg-encoding@3.1.1:
    resolution: {integrity: sha512-6qN4hJdMwfYBtE3YBTTHhoeuUrDBPZmbQaxWAqSALV/MeEnR5z1xd8UKud2RAkFoPkmB+hli1TZSnyi84xz1vQ==}
    engines: {node: '>=18'}

  whatwg-mimetype@4.0.0:
    resolution: {integrity: sha512-QaKxh0eNIi2mE9p2vEdzfagOKHCcj1pJ56EEHGQOVxp8r9/iszLUUV7v89x9O1p/T+NlTM5W7jW6+cz4Fq1YVg==}
    engines: {node: '>=18'}

  whatwg-url@14.2.0:
    resolution: {integrity: sha512-De72GdQZzNTUBBChsXueQUnPKDkg/5A5zp7pFDuQAj5UFoENpiACU0wlCvzpAGnTkj++ihpKwKyYewn/XNUbKw==}
    engines: {node: '>=18'}

  whatwg-url@5.0.0:
    resolution: {integrity: sha512-saE57nupxk6v3HY35+jzBwYa0rKSy0XR8JSxZPwgLr7ys0IBzhGviA1/TUGJLmSVqs8pb9AnvICXEuOHLprYTw==}

  which-boxed-primitive@1.1.1:
    resolution: {integrity: sha512-TbX3mj8n0odCBFVlY8AxkqcHASw3L60jIuF8jFP78az3C2YhmGvqbHBpAjTRH2/xqYunrJ9g1jSyjCjpoWzIAA==}
    engines: {node: '>= 0.4'}

  which-builtin-type@1.2.1:
    resolution: {integrity: sha512-6iBczoX+kDQ7a3+YJBnh3T+KZRxM/iYNPXicqk66/Qfm1b93iu+yOImkg0zHbj5LNOcNv1TEADiZ0xa34B4q6Q==}
    engines: {node: '>= 0.4'}

  which-collection@1.0.2:
    resolution: {integrity: sha512-K4jVyjnBdgvc86Y6BkaLZEN933SwYOuBFkdmBu9ZfkcAbdVbpITnDmjvZ/aQjRXQrv5EPkTnD1s39GiiqbngCw==}
    engines: {node: '>= 0.4'}

  which-typed-array@1.1.19:
    resolution: {integrity: sha512-rEvr90Bck4WZt9HHFC4DJMsjvu7x+r6bImz0/BrbWb7A2djJ8hnZMrWnHo9F8ssv0OMErasDhftrfROTyqSDrw==}
    engines: {node: '>= 0.4'}

  which@2.0.2:
    resolution: {integrity: sha512-BLI3Tl1TW3Pvl70l3yq3Y64i+awpwXqsGBYWkkqMtnbXgrMD+yj7rhW0kuEDxzJaYXGjEW5ogapKNMEKNMjibA==}
    engines: {node: '>= 8'}
    hasBin: true

  widest-line@5.0.0:
    resolution: {integrity: sha512-c9bZp7b5YtRj2wOe6dlj32MK+Bx/M/d+9VB2SHM1OtsUHR0aV0tdP6DWh/iMt0kWi1t5g1Iudu6hQRNd1A4PVA==}
    engines: {node: '>=18'}

  window-size@1.1.1:
    resolution: {integrity: sha512-5D/9vujkmVQ7pSmc0SCBmHXbkv6eaHwXEx65MywhmUMsI8sGqJ972APq1lotfcwMKPFLuCFfL8xGHLIp7jaBmA==}
    engines: {node: '>= 0.10.0'}
    hasBin: true

  word-wrap@1.2.5:
    resolution: {integrity: sha512-BN22B5eaMMI9UMtjrGd5g5eCYPpCPDUy0FJXbYsaT5zYxjFOckS53SQDE3pWkVoWpHXVb3BrYcEN4Twa55B5cA==}
    engines: {node: '>=0.10.0'}

  wrap-ansi@7.0.0:
    resolution: {integrity: sha512-YVGIj2kamLSTxw6NsZjoBxfSwsn0ycdesmc4p+Q21c5zPuZ1pl+NfxVdxPtdHvmNVOQ6XSYG4AUtyt/Fi7D16Q==}
    engines: {node: '>=10'}

  wrap-ansi@8.1.0:
    resolution: {integrity: sha512-si7QWI6zUMq56bESFvagtmzMdGOtoxfR+Sez11Mobfc7tm+VkUckk9bW2UeffTGVUbOksxmSw0AA2gs8g71NCQ==}
    engines: {node: '>=12'}

  wrap-ansi@9.0.0:
    resolution: {integrity: sha512-G8ura3S+3Z2G+mkgNRq8dqaFZAuxfsxpBB8OCTGRTCtp+l/v9nbFNmCUP1BZMts3G1142MsZfn6eeUKrr4PD1Q==}
    engines: {node: '>=18'}

  wrappy@1.0.2:
    resolution: {integrity: sha512-l4Sp/DRseor9wL6EvV2+TuQn63dMkPjZ/sp9XkghTEbV9KlPS1xUsZ3u7/IQO4wxtcFB4bgpQPRcR3QCvezPcQ==}

  write-file-atomic@6.0.0:
    resolution: {integrity: sha512-GmqrO8WJ1NuzJ2DrziEI2o57jKAVIQNf8a18W3nCYU3H7PNWqCCVTeH6/NQE93CIllIgQS98rrmVkYgTX9fFJQ==}
    engines: {node: ^18.17.0 || >=20.5.0}

  ws@8.18.3:
    resolution: {integrity: sha512-PEIGCY5tSlUt50cqyMXfCzX+oOPqN0vuGqWzbcJ2xvnkzkq46oOpz7dQaTDBdfICb4N14+GARUDw2XV2N4tvzg==}
    engines: {node: '>=10.0.0'}
    peerDependencies:
      bufferutil: ^4.0.1
      utf-8-validate: '>=5.0.2'
    peerDependenciesMeta:
      bufferutil:
        optional: true
      utf-8-validate:
        optional: true

  wsl-utils@0.1.0:
    resolution: {integrity: sha512-h3Fbisa2nKGPxCpm89Hk33lBLsnaGBvctQopaBSOW/uIs6FTe1ATyAnKFJrzVs9vpGdsTe73WF3V4lIsk4Gacw==}
    engines: {node: '>=18'}

  xdg-basedir@5.1.0:
    resolution: {integrity: sha512-GCPAHLvrIH13+c0SuacwvRYj2SxJXQ4kaVTT5xgL3kPrz56XxkF21IGhjSE1+W0aw7gpBWRGXLCPnPby6lSpmQ==}
    engines: {node: '>=12'}

  xml-name-validator@5.0.0:
    resolution: {integrity: sha512-EvGK8EJ3DhaHfbRlETOWAS5pO9MZITeauHKJyb8wyajUfQUenkIg2MvLDTZ4T/TgIcm3HU0TFBgWWboAZ30UHg==}
    engines: {node: '>=18'}

  xml2js@0.5.0:
    resolution: {integrity: sha512-drPFnkQJik/O+uPKpqSgr22mpuFHqKdbS835iAQrUC73L2F5WkboIRd63ai/2Yg6I1jzifPFKH2NTK+cfglkIA==}
    engines: {node: '>=4.0.0'}

  xmlbuilder@11.0.1:
    resolution: {integrity: sha512-fDlsI/kFEx7gLvbecc0/ohLG50fugQp8ryHzMTuW9vSa1GJ0XYWKnhsUx7oie3G98+r56aTQIUB4kht42R3JvA==}
    engines: {node: '>=4.0'}

  xmlchars@2.2.0:
    resolution: {integrity: sha512-JZnDKK8B0RCDw84FNdDAIpZK+JuJw+s7Lz8nksI7SIuU3UXJJslUthsi+uWBUYOwPFwW7W7PRLRfUKpxjtjFCw==}

  y18n@5.0.8:
    resolution: {integrity: sha512-0pfFzegeDWJHJIAmTLRP2DwHjdF5s7jo9tuztdQxAhINCdvS+3nGINqPd00AphqJR/0LhANUS6/+7SCb98YOfA==}
    engines: {node: '>=10'}

  yallist@3.1.1:
    resolution: {integrity: sha512-a4UGQaWPH59mOXUYnAG2ewncQS4i4F43Tv3JoAM+s2VDAmS9NsK8GpDMLrCHPksFT7h3K6TOoUNn2pb7RoXx4g==}

  yallist@4.0.0:
    resolution: {integrity: sha512-3wdGidZyq5PB084XLES5TpOSRA3wjXAlIWMhum2kRcv/41Sn2emQ0dycQW4uZXLejwKvg6EsvbdlVL+FYEct7A==}

  yallist@5.0.0:
    resolution: {integrity: sha512-YgvUTfwqyc7UXVMrB+SImsVYSmTS8X/tSrtdNZMImM+n7+QTriRXyXim0mBrTXNeqzVF0KWGgHPeiyViFFrNDw==}
    engines: {node: '>=18'}

  yaml@2.8.2:
    resolution: {integrity: sha512-mplynKqc1C2hTVYxd0PU2xQAc22TI1vShAYGksCCfxbn/dFwnHTNi1bvYsBTkhdUNtGIf5xNOg938rrSSYvS9A==}
    engines: {node: '>= 14.6'}
    hasBin: true

  yargs-parser@20.2.9:
    resolution: {integrity: sha512-y11nGElTIV+CT3Zv9t7VKl+Q3hTQoT9a1Qzezhhl6Rp21gJ/IVTW7Z3y9EWXhuUBC2Shnf+DX0antecpAwSP8w==}
    engines: {node: '>=10'}

  yargs-parser@21.1.1:
    resolution: {integrity: sha512-tVpsJW7DdjecAiFpbIB1e3qxIQsE6NoPc5/eTdrbbIC4h0LVsWhnoa3g+m2HclBIujHzsxZ4VJVA+GUuc2/LBw==}
    engines: {node: '>=12'}

  yargs@16.2.0:
    resolution: {integrity: sha512-D1mvvtDG0L5ft/jGWkLpG1+m0eQxOfaBvTNELraWj22wSVUMWxZUvYgJYcKh6jGGIkJFhH4IZPQhR4TKpc8mBw==}
    engines: {node: '>=10'}

  yargs@17.7.2:
    resolution: {integrity: sha512-7dSzzRQ++CKnNI/krKnYRV7JKKPUXMEh61soaHKg9mrWEhzFWhFnxPxGl+69cD1Ou63C13NUPCnmIcrvqCuM6w==}
    engines: {node: '>=12'}

  yauzl@2.10.0:
    resolution: {integrity: sha512-p4a9I6X6nu6IhoGmBqAcbJy1mlC4j27vEPZX9F4L4/vZT3Lyq1VkFHw/V/PUcB9Buo+DG3iHkT0x3Qya58zc3g==}

  yazl@2.5.1:
    resolution: {integrity: sha512-phENi2PLiHnHb6QBVot+dJnaAZ0xosj7p3fWl+znIjBDlnMI2PsZCJZ306BPTFOaHf5qdDEI8x5qFrSOBN5vrw==}

  yocto-queue@0.1.0:
    resolution: {integrity: sha512-rVksvsnNCdJ/ohGc6xgPwyN8eheCxsiLM8mxuE/t/mOVqJewPuO1miLpTHQiRgTKCLexL4MeAFVagts7HmNZ2Q==}
    engines: {node: '>=10'}

  yoctocolors@2.1.2:
    resolution: {integrity: sha512-CzhO+pFNo8ajLM2d2IW/R93ipy99LWjtwblvC1RsoSUMZgyLbYFr221TnSNT7GjGdYui6P459mw9JH/g/zW2ug==}
    engines: {node: '>=18'}

  yoga-layout@3.2.1:
    resolution: {integrity: sha512-0LPOt3AxKqMdFBZA3HBAt/t/8vIKq7VaQYbuA8WxCgung+p9TVyKRYdpvCb80HcdTN2NkbIKbhNwKUfm3tQywQ==}

  zod-to-json-schema@3.25.0:
    resolution: {integrity: sha512-HvWtU2UG41LALjajJrML6uQejQhNJx+JBO9IflpSja4R03iNWfKXrj6W2h7ljuLyc1nKS+9yDyL/9tD1U/yBnQ==}
    peerDependencies:
      zod: ^3.25 || ^4

  zod-validation-error@4.0.2:
    resolution: {integrity: sha512-Q6/nZLe6jxuU80qb/4uJ4t5v2VEZ44lzQjPDhYJNztRQ4wyWc6VF3D3Kb/fAuPetZQnhS3hnajCf9CsWesghLQ==}
    engines: {node: '>=18.0.0'}
    peerDependencies:
      zod: ^3.25.0 || ^4.0.0

  zod@4.1.12:
    resolution: {integrity: sha512-JInaHOamG8pt5+Ey8kGmdcAcg3OL9reK8ltczgHTAwNhMys/6ThXHityHxVV2p3fkw/c+MAvBHFVYHFZDmjMCQ==}

snapshots:

  '@ai-sdk/gateway@2.0.0-beta.70(zod@4.1.12)':
    dependencies:
      '@ai-sdk/provider': 3.0.0-beta.23
      '@ai-sdk/provider-utils': 4.0.0-beta.41(zod@4.1.12)
      '@vercel/oidc': 3.0.5
      zod: 4.1.12
    transitivePeerDependencies:
      - '@valibot/to-json-schema'
      - arktype
      - effect

  '@ai-sdk/openai-compatible@2.0.0-beta.42(zod@4.1.12)':
    dependencies:
      '@ai-sdk/provider': 3.0.0-beta.23
      '@ai-sdk/provider-utils': 4.0.0-beta.41(zod@4.1.12)
      zod: 4.1.12
    transitivePeerDependencies:
      - '@valibot/to-json-schema'
      - arktype
      - effect

  '@ai-sdk/provider-utils@4.0.0-beta.41(zod@4.1.12)':
    dependencies:
      '@ai-sdk/provider': 3.0.0-beta.23
      '@standard-schema/spec': 1.0.0
      eventsource-parser: 3.0.6
      zod: 4.1.12

  '@ai-sdk/provider@3.0.0-beta.23':
    dependencies:
      json-schema: 0.4.0

  '@alcalzone/ansi-tokenize@0.2.0':
    dependencies:
      ansi-styles: 6.2.1
      is-fullwidth-code-point: 5.0.0

  '@anthropic-ai/tokenizer@0.0.4':
    dependencies:
      '@types/node': 18.19.130
      tiktoken: 1.0.22

  '@asamuzakjp/css-color@3.2.0':
    dependencies:
      '@csstools/css-calc': 2.1.4(@csstools/css-parser-algorithms@3.0.5(@csstools/css-tokenizer@3.0.4))(@csstools/css-tokenizer@3.0.4)
      '@csstools/css-color-parser': 3.1.0(@csstools/css-parser-algorithms@3.0.5(@csstools/css-tokenizer@3.0.4))(@csstools/css-tokenizer@3.0.4)
      '@csstools/css-parser-algorithms': 3.0.5(@csstools/css-tokenizer@3.0.4)
      '@csstools/css-tokenizer': 3.0.4
      lru-cache: 10.4.3

  '@ava/typescript@6.0.0':
    dependencies:
      escape-string-regexp: 5.0.0
      execa: 9.6.0

  '@azu/format-text@1.0.2': {}

  '@azu/style-format@1.0.1':
    dependencies:
      '@azu/format-text': 1.0.2

  '@azure/abort-controller@2.1.2':
    dependencies:
      tslib: 2.8.1

  '@azure/core-auth@1.10.1':
    dependencies:
      '@azure/abort-controller': 2.1.2
      '@azure/core-util': 1.13.1
      tslib: 2.8.1
    transitivePeerDependencies:
      - supports-color

  '@azure/core-client@1.10.1':
    dependencies:
      '@azure/abort-controller': 2.1.2
      '@azure/core-auth': 1.10.1
      '@azure/core-rest-pipeline': 1.22.2
      '@azure/core-tracing': 1.3.1
      '@azure/core-util': 1.13.1
      '@azure/logger': 1.3.0
      tslib: 2.8.1
    transitivePeerDependencies:
      - supports-color

  '@azure/core-rest-pipeline@1.22.2':
    dependencies:
      '@azure/abort-controller': 2.1.2
      '@azure/core-auth': 1.10.1
      '@azure/core-tracing': 1.3.1
      '@azure/core-util': 1.13.1
      '@azure/logger': 1.3.0
      '@typespec/ts-http-runtime': 0.3.2
      tslib: 2.8.1
    transitivePeerDependencies:
      - supports-color

  '@azure/core-tracing@1.3.1':
    dependencies:
      tslib: 2.8.1

  '@azure/core-util@1.13.1':
    dependencies:
      '@azure/abort-controller': 2.1.2
      '@typespec/ts-http-runtime': 0.3.2
      tslib: 2.8.1
    transitivePeerDependencies:
      - supports-color

  '@azure/identity@4.13.0':
    dependencies:
      '@azure/abort-controller': 2.1.2
      '@azure/core-auth': 1.10.1
      '@azure/core-client': 1.10.1
      '@azure/core-rest-pipeline': 1.22.2
      '@azure/core-tracing': 1.3.1
      '@azure/core-util': 1.13.1
      '@azure/logger': 1.3.0
      '@azure/msal-browser': 4.26.2
      '@azure/msal-node': 3.8.3
      open: 10.2.0
      tslib: 2.8.1
    transitivePeerDependencies:
      - supports-color

  '@azure/logger@1.3.0':
    dependencies:
      '@typespec/ts-http-runtime': 0.3.2
      tslib: 2.8.1
    transitivePeerDependencies:
      - supports-color

  '@azure/msal-browser@4.26.2':
    dependencies:
      '@azure/msal-common': 15.13.2

  '@azure/msal-common@15.13.2': {}

  '@azure/msal-node@3.8.3':
    dependencies:
      '@azure/msal-common': 15.13.2
      jsonwebtoken: 9.0.2
      uuid: 8.3.2

  '@babel/code-frame@7.27.1':
    dependencies:
      '@babel/helper-validator-identifier': 7.28.5
      js-tokens: 4.0.0
      picocolors: 1.1.1

  '@babel/compat-data@7.28.5': {}

  '@babel/core@7.28.5':
    dependencies:
      '@babel/code-frame': 7.27.1
      '@babel/generator': 7.28.5
      '@babel/helper-compilation-targets': 7.27.2
      '@babel/helper-module-transforms': 7.28.3(@babel/core@7.28.5)
      '@babel/helpers': 7.28.4
      '@babel/parser': 7.28.5
      '@babel/template': 7.27.2
      '@babel/traverse': 7.28.5
      '@babel/types': 7.28.5
      '@jridgewell/remapping': 2.3.5
      convert-source-map: 2.0.0
      debug: 4.4.3
      gensync: 1.0.0-beta.2
      json5: 2.2.3
      semver: 6.3.1
    transitivePeerDependencies:
      - supports-color

  '@babel/generator@7.28.5':
    dependencies:
      '@babel/parser': 7.28.5
      '@babel/types': 7.28.5
      '@jridgewell/gen-mapping': 0.3.13
      '@jridgewell/trace-mapping': 0.3.31
      jsesc: 3.1.0

  '@babel/helper-compilation-targets@7.27.2':
    dependencies:
      '@babel/compat-data': 7.28.5
      '@babel/helper-validator-option': 7.27.1
      browserslist: 4.27.0
      lru-cache: 5.1.1
      semver: 6.3.1

  '@babel/helper-globals@7.28.0': {}

  '@babel/helper-module-imports@7.27.1':
    dependencies:
      '@babel/traverse': 7.28.5
      '@babel/types': 7.28.5
    transitivePeerDependencies:
      - supports-color

  '@babel/helper-module-transforms@7.28.3(@babel/core@7.28.5)':
    dependencies:
      '@babel/core': 7.28.5
      '@babel/helper-module-imports': 7.27.1
      '@babel/helper-validator-identifier': 7.28.5
      '@babel/traverse': 7.28.5
    transitivePeerDependencies:
      - supports-color

  '@babel/helper-string-parser@7.27.1': {}

  '@babel/helper-validator-identifier@7.28.5': {}

  '@babel/helper-validator-option@7.27.1': {}

  '@babel/helpers@7.28.4':
    dependencies:
      '@babel/template': 7.27.2
      '@babel/types': 7.28.5

  '@babel/parser@7.28.5':
    dependencies:
      '@babel/types': 7.28.5

  '@babel/template@7.27.2':
    dependencies:
      '@babel/code-frame': 7.27.1
      '@babel/parser': 7.28.5
      '@babel/types': 7.28.5

  '@babel/traverse@7.28.5':
    dependencies:
      '@babel/code-frame': 7.27.1
      '@babel/generator': 7.28.5
      '@babel/helper-globals': 7.28.0
      '@babel/parser': 7.28.5
      '@babel/template': 7.27.2
      '@babel/types': 7.28.5
      debug: 4.4.3
    transitivePeerDependencies:
      - supports-color

  '@babel/types@7.28.5':
    dependencies:
      '@babel/helper-string-parser': 7.27.1
      '@babel/helper-validator-identifier': 7.28.5

  '@bcoe/v8-coverage@1.0.2': {}

  '@biomejs/biome@1.9.4':
    optionalDependencies:
      '@biomejs/cli-darwin-arm64': 1.9.4
      '@biomejs/cli-darwin-x64': 1.9.4
      '@biomejs/cli-linux-arm64': 1.9.4
      '@biomejs/cli-linux-arm64-musl': 1.9.4
      '@biomejs/cli-linux-x64': 1.9.4
      '@biomejs/cli-linux-x64-musl': 1.9.4
      '@biomejs/cli-win32-arm64': 1.9.4
      '@biomejs/cli-win32-x64': 1.9.4

  '@biomejs/cli-darwin-arm64@1.9.4':
    optional: true

  '@biomejs/cli-darwin-x64@1.9.4':
    optional: true

  '@biomejs/cli-linux-arm64-musl@1.9.4':
    optional: true

  '@biomejs/cli-linux-arm64@1.9.4':
    optional: true

  '@biomejs/cli-linux-x64-musl@1.9.4':
    optional: true

  '@biomejs/cli-linux-x64@1.9.4':
    optional: true

  '@biomejs/cli-win32-arm64@1.9.4':
    optional: true

  '@biomejs/cli-win32-x64@1.9.4':
    optional: true

  '@colors/colors@1.5.0':
    optional: true

  '@csstools/color-helpers@5.1.0': {}

  '@csstools/css-calc@2.1.4(@csstools/css-parser-algorithms@3.0.5(@csstools/css-tokenizer@3.0.4))(@csstools/css-tokenizer@3.0.4)':
    dependencies:
      '@csstools/css-parser-algorithms': 3.0.5(@csstools/css-tokenizer@3.0.4)
      '@csstools/css-tokenizer': 3.0.4

  '@csstools/css-color-parser@3.1.0(@csstools/css-parser-algorithms@3.0.5(@csstools/css-tokenizer@3.0.4))(@csstools/css-tokenizer@3.0.4)':
    dependencies:
      '@csstools/color-helpers': 5.1.0
      '@csstools/css-calc': 2.1.4(@csstools/css-parser-algorithms@3.0.5(@csstools/css-tokenizer@3.0.4))(@csstools/css-tokenizer@3.0.4)
      '@csstools/css-parser-algorithms': 3.0.5(@csstools/css-tokenizer@3.0.4)
      '@csstools/css-tokenizer': 3.0.4

  '@csstools/css-parser-algorithms@3.0.5(@csstools/css-tokenizer@3.0.4)':
    dependencies:
      '@csstools/css-tokenizer': 3.0.4

  '@csstools/css-tokenizer@3.0.4': {}

  '@emnapi/core@1.6.0':
    dependencies:
      '@emnapi/wasi-threads': 1.1.0
      tslib: 2.8.1
    optional: true

  '@emnapi/runtime@1.6.0':
    dependencies:
      tslib: 2.8.1
    optional: true

  '@emnapi/wasi-threads@1.1.0':
    dependencies:
      tslib: 2.8.1
    optional: true

  '@esbuild/aix-ppc64@0.25.12':
    optional: true

  '@esbuild/android-arm64@0.25.12':
    optional: true

  '@esbuild/android-arm@0.25.12':
    optional: true

  '@esbuild/android-x64@0.25.12':
    optional: true

  '@esbuild/darwin-arm64@0.25.12':
    optional: true

  '@esbuild/darwin-x64@0.25.12':
    optional: true

  '@esbuild/freebsd-arm64@0.25.12':
    optional: true

  '@esbuild/freebsd-x64@0.25.12':
    optional: true

  '@esbuild/linux-arm64@0.25.12':
    optional: true

  '@esbuild/linux-arm@0.25.12':
    optional: true

  '@esbuild/linux-ia32@0.25.12':
    optional: true

  '@esbuild/linux-loong64@0.25.12':
    optional: true

  '@esbuild/linux-mips64el@0.25.12':
    optional: true

  '@esbuild/linux-ppc64@0.25.12':
    optional: true

  '@esbuild/linux-riscv64@0.25.12':
    optional: true

  '@esbuild/linux-s390x@0.25.12':
    optional: true

  '@esbuild/linux-x64@0.25.12':
    optional: true

  '@esbuild/netbsd-arm64@0.25.12':
    optional: true

  '@esbuild/netbsd-x64@0.25.12':
    optional: true

  '@esbuild/openbsd-arm64@0.25.12':
    optional: true

  '@esbuild/openbsd-x64@0.25.12':
    optional: true

  '@esbuild/openharmony-arm64@0.25.12':
    optional: true

  '@esbuild/sunos-x64@0.25.12':
    optional: true

  '@esbuild/win32-arm64@0.25.12':
    optional: true

  '@esbuild/win32-ia32@0.25.12':
    optional: true

  '@esbuild/win32-x64@0.25.12':
    optional: true

  '@eslint-community/eslint-utils@4.9.0(eslint@8.57.1)':
    dependencies:
      eslint: 8.57.1
      eslint-visitor-keys: 3.4.3

  '@eslint-community/eslint-utils@4.9.0(eslint@9.38.0(jiti@2.6.1))':
    dependencies:
      eslint: 9.38.0(jiti@2.6.1)
      eslint-visitor-keys: 3.4.3

  '@eslint-community/regexpp@4.12.2': {}

  '@eslint/config-array@0.21.1':
    dependencies:
      '@eslint/object-schema': 2.1.7
      debug: 4.4.3
      minimatch: 3.1.2
    transitivePeerDependencies:
      - supports-color

  '@eslint/config-helpers@0.4.1':
    dependencies:
      '@eslint/core': 0.16.0

  '@eslint/core@0.16.0':
    dependencies:
      '@types/json-schema': 7.0.15

  '@eslint/eslintrc@2.1.4':
    dependencies:
      ajv: 6.12.6
      debug: 4.4.3
      espree: 9.6.1
      globals: 13.24.0
      ignore: 5.3.2
      import-fresh: 3.3.1
      js-yaml: 4.1.0
      minimatch: 3.1.2
      strip-json-comments: 3.1.1
    transitivePeerDependencies:
      - supports-color

  '@eslint/eslintrc@3.3.1':
    dependencies:
      ajv: 6.12.6
      debug: 4.4.3
      espree: 10.4.0
      globals: 14.0.0
      ignore: 5.3.2
      import-fresh: 3.3.1
      js-yaml: 4.1.0
      minimatch: 3.1.2
      strip-json-comments: 3.1.1
    transitivePeerDependencies:
      - supports-color

  '@eslint/js@8.57.1': {}

  '@eslint/js@9.38.0': {}

  '@eslint/object-schema@2.1.7': {}

  '@eslint/plugin-kit@0.4.0':
    dependencies:
      '@eslint/core': 0.16.0
      levn: 0.4.1

  '@humanfs/core@0.19.1': {}

  '@humanfs/node@0.16.7':
    dependencies:
      '@humanfs/core': 0.19.1
      '@humanwhocodes/retry': 0.4.3

  '@humanwhocodes/config-array@0.13.0':
    dependencies:
      '@humanwhocodes/object-schema': 2.0.3
      debug: 4.4.3
      minimatch: 3.1.2
    transitivePeerDependencies:
      - supports-color

  '@humanwhocodes/module-importer@1.0.1': {}

  '@humanwhocodes/object-schema@2.0.3': {}

  '@humanwhocodes/retry@0.4.3': {}

  '@isaacs/balanced-match@4.0.1': {}

  '@isaacs/brace-expansion@5.0.0':
    dependencies:
      '@isaacs/balanced-match': 4.0.1

  '@isaacs/cliui@8.0.2':
    dependencies:
      string-width: 5.1.2
      string-width-cjs: string-width@4.2.3
      strip-ansi: 7.1.0
      strip-ansi-cjs: strip-ansi@6.0.1
      wrap-ansi: 8.1.0
      wrap-ansi-cjs: wrap-ansi@7.0.0

  '@isaacs/fs-minipass@4.0.1':
    dependencies:
      minipass: 7.1.2

  '@istanbuljs/schema@0.1.3': {}

  '@jridgewell/gen-mapping@0.3.13':
    dependencies:
      '@jridgewell/sourcemap-codec': 1.5.5
      '@jridgewell/trace-mapping': 0.3.31

  '@jridgewell/remapping@2.3.5':
    dependencies:
      '@jridgewell/gen-mapping': 0.3.13
      '@jridgewell/trace-mapping': 0.3.31

  '@jridgewell/resolve-uri@3.1.2': {}

  '@jridgewell/sourcemap-codec@1.5.5': {}

  '@jridgewell/trace-mapping@0.3.31':
    dependencies:
      '@jridgewell/resolve-uri': 3.1.2
      '@jridgewell/sourcemap-codec': 1.5.5

  '@mapbox/node-pre-gyp@2.0.0':
    dependencies:
      consola: 3.4.2
      detect-libc: 2.1.2
      https-proxy-agent: 7.0.6
      node-fetch: 2.7.0
      nopt: 8.1.0
      semver: 7.7.2
      tar: 7.5.2
    transitivePeerDependencies:
      - encoding
      - supports-color

  '@mishieck/ink-titled-box@0.3.0(ink@6.3.1(@types/react@19.1.12)(react@19.1.1))(react@19.1.1)(typescript@5.9.2)':
    dependencies:
      ink: 6.3.1(@types/react@19.1.12)(react@19.1.1)
      react: 19.1.1
      typescript: 5.9.2

  '@mixmark-io/domino@2.2.0': {}

  '@modelcontextprotocol/sdk@1.24.0(zod@4.1.12)':
    dependencies:
      ajv: 8.17.1
      ajv-formats: 3.0.1(ajv@8.17.1)
      content-type: 1.0.5
      cors: 2.8.5
      cross-spawn: 7.0.6
      eventsource: 3.0.7
      eventsource-parser: 3.0.6
      express: 5.2.1
      express-rate-limit: 7.5.1(express@5.2.1)
      jose: 6.1.3
      pkce-challenge: 5.0.1
      raw-body: 3.0.2
      zod: 4.1.12
      zod-to-json-schema: 3.25.0(zod@4.1.12)
    transitivePeerDependencies:
      - supports-color

  '@mozilla/readability@0.6.0': {}

  '@nanocollective/get-md@1.0.1':
    dependencies:
      '@mozilla/readability': 0.6.0
      ajv: 8.17.1
      cheerio: 1.1.2
      commander: 14.0.2
      jsdom: 24.1.3
      turndown: 7.2.2
      turndown-plugin-gfm: 1.0.2
    transitivePeerDependencies:
      - bufferutil
      - canvas
      - supports-color
      - utf-8-validate

  '@napi-rs/wasm-runtime@1.0.7':
    dependencies:
      '@emnapi/core': 1.6.0
      '@emnapi/runtime': 1.6.0
      '@tybys/wasm-util': 0.10.1
    optional: true

  '@nodelib/fs.scandir@2.1.5':
    dependencies:
      '@nodelib/fs.stat': 2.0.5
      run-parallel: 1.2.0

  '@nodelib/fs.stat@2.0.5': {}

  '@nodelib/fs.walk@1.2.8':
    dependencies:
      '@nodelib/fs.scandir': 2.1.5
      fastq: 1.19.1

  '@opentelemetry/api@1.9.0': {}

  '@oxc-resolver/binding-android-arm-eabi@11.11.1':
    optional: true

  '@oxc-resolver/binding-android-arm64@11.11.1':
    optional: true

  '@oxc-resolver/binding-darwin-arm64@11.11.1':
    optional: true

  '@oxc-resolver/binding-darwin-x64@11.11.1':
    optional: true

  '@oxc-resolver/binding-freebsd-x64@11.11.1':
    optional: true

  '@oxc-resolver/binding-linux-arm-gnueabihf@11.11.1':
    optional: true

  '@oxc-resolver/binding-linux-arm-musleabihf@11.11.1':
    optional: true

  '@oxc-resolver/binding-linux-arm64-gnu@11.11.1':
    optional: true

  '@oxc-resolver/binding-linux-arm64-musl@11.11.1':
    optional: true

  '@oxc-resolver/binding-linux-ppc64-gnu@11.11.1':
    optional: true

  '@oxc-resolver/binding-linux-riscv64-gnu@11.11.1':
    optional: true

  '@oxc-resolver/binding-linux-riscv64-musl@11.11.1':
    optional: true

  '@oxc-resolver/binding-linux-s390x-gnu@11.11.1':
    optional: true

  '@oxc-resolver/binding-linux-x64-gnu@11.11.1':
    optional: true

  '@oxc-resolver/binding-linux-x64-musl@11.11.1':
    optional: true

  '@oxc-resolver/binding-wasm32-wasi@11.11.1':
    dependencies:
      '@napi-rs/wasm-runtime': 1.0.7
    optional: true

  '@oxc-resolver/binding-win32-arm64-msvc@11.11.1':
    optional: true

  '@oxc-resolver/binding-win32-ia32-msvc@11.11.1':
    optional: true

  '@oxc-resolver/binding-win32-x64-msvc@11.11.1':
    optional: true

  '@pinojs/redact@0.4.0': {}

  '@pkgjs/parseargs@0.11.0':
    optional: true

  '@rollup/pluginutils@5.3.0':
    dependencies:
      '@types/estree': 1.0.8
      estree-walker: 2.0.2
      picomatch: 4.0.3

  '@sec-ant/readable-stream@0.4.1': {}

  '@secretlint/config-creator@10.2.2':
    dependencies:
      '@secretlint/types': 10.2.2

  '@secretlint/config-loader@10.2.2':
    dependencies:
      '@secretlint/profiler': 10.2.2
      '@secretlint/resolver': 10.2.2
      '@secretlint/types': 10.2.2
      ajv: 8.17.1
      debug: 4.4.3
      rc-config-loader: 4.1.3
    transitivePeerDependencies:
      - supports-color

  '@secretlint/core@10.2.2':
    dependencies:
      '@secretlint/profiler': 10.2.2
      '@secretlint/types': 10.2.2
      debug: 4.4.3
      structured-source: 4.0.0
    transitivePeerDependencies:
      - supports-color

  '@secretlint/formatter@10.2.2':
    dependencies:
      '@secretlint/resolver': 10.2.2
      '@secretlint/types': 10.2.2
      '@textlint/linter-formatter': 15.4.0
      '@textlint/module-interop': 15.4.0
      '@textlint/types': 15.4.0
      chalk: 5.6.0
      debug: 4.4.3
      pluralize: 8.0.0
      strip-ansi: 7.1.0
      table: 6.9.0
      terminal-link: 4.0.0
    transitivePeerDependencies:
      - supports-color

  '@secretlint/node@10.2.2':
    dependencies:
      '@secretlint/config-loader': 10.2.2
      '@secretlint/core': 10.2.2
      '@secretlint/formatter': 10.2.2
      '@secretlint/profiler': 10.2.2
      '@secretlint/source-creator': 10.2.2
      '@secretlint/types': 10.2.2
      debug: 4.4.3
      p-map: 7.0.3
    transitivePeerDependencies:
      - supports-color

  '@secretlint/profiler@10.2.2': {}

  '@secretlint/resolver@10.2.2': {}

  '@secretlint/secretlint-formatter-sarif@10.2.2':
    dependencies:
      node-sarif-builder: 3.3.0

  '@secretlint/secretlint-rule-no-dotenv@10.2.2':
    dependencies:
      '@secretlint/types': 10.2.2

  '@secretlint/secretlint-rule-preset-recommend@10.2.2': {}

  '@secretlint/source-creator@10.2.2':
    dependencies:
      '@secretlint/types': 10.2.2
      istextorbinary: 9.5.0

  '@secretlint/types@10.2.2': {}

  '@sindresorhus/merge-streams@2.3.0': {}

  '@sindresorhus/merge-streams@4.0.0': {}

  '@standard-schema/spec@1.0.0': {}

  '@textlint/ast-node-types@15.4.0': {}

  '@textlint/linter-formatter@15.4.0':
    dependencies:
      '@azu/format-text': 1.0.2
      '@azu/style-format': 1.0.1
      '@textlint/module-interop': 15.4.0
      '@textlint/resolver': 15.4.0
      '@textlint/types': 15.4.0
      chalk: 4.1.2
      debug: 4.4.3
      js-yaml: 3.14.1
      lodash: 4.17.21
      pluralize: 2.0.0
      string-width: 4.2.3
      strip-ansi: 6.0.1
      table: 6.9.0
      text-table: 0.2.0
    transitivePeerDependencies:
      - supports-color

  '@textlint/module-interop@15.4.0': {}

  '@textlint/resolver@15.4.0': {}

  '@textlint/types@15.4.0':
    dependencies:
      '@textlint/ast-node-types': 15.4.0

  '@tybys/wasm-util@0.10.1':
    dependencies:
      tslib: 2.8.1
    optional: true

  '@types/estree@1.0.8': {}

  '@types/gradient-string@1.1.6':
    dependencies:
      '@types/tinycolor2': 1.4.6

  '@types/ink-text-input@2.0.5':
    dependencies:
      '@types/ink': 0.5.2

  '@types/ink@0.5.2':
    dependencies:
      '@types/node': 24.3.0
      '@types/prop-types': 15.7.15

  '@types/istanbul-lib-coverage@2.0.6': {}

  '@types/json-schema@7.0.15': {}

  '@types/node@18.19.130':
    dependencies:
      undici-types: 5.26.5

  '@types/node@20.19.25':
    dependencies:
      undici-types: 6.21.0

  '@types/node@24.3.0':
    dependencies:
      undici-types: 7.10.0

  '@types/normalize-package-data@2.4.4': {}

  '@types/prop-types@15.7.15': {}

  '@types/react@19.1.12':
    dependencies:
      csstype: 3.1.3

  '@types/sarif@2.1.7': {}

  '@types/tinycolor2@1.4.6': {}

  '@types/vscode@1.106.1': {}

  '@types/ws@8.18.1':
    dependencies:
      '@types/node': 24.3.0

  '@typescript-eslint/eslint-plugin@8.46.2(@typescript-eslint/parser@8.46.2(eslint@9.38.0(jiti@2.6.1))(typescript@5.9.2))(eslint@9.38.0(jiti@2.6.1))(typescript@5.9.2)':
    dependencies:
      '@eslint-community/regexpp': 4.12.2
      '@typescript-eslint/parser': 8.46.2(eslint@9.38.0(jiti@2.6.1))(typescript@5.9.2)
      '@typescript-eslint/scope-manager': 8.46.2
      '@typescript-eslint/type-utils': 8.46.2(eslint@9.38.0(jiti@2.6.1))(typescript@5.9.2)
      '@typescript-eslint/utils': 8.46.2(eslint@9.38.0(jiti@2.6.1))(typescript@5.9.2)
      '@typescript-eslint/visitor-keys': 8.46.2
      eslint: 9.38.0(jiti@2.6.1)
      graphemer: 1.4.0
      ignore: 7.0.5
      natural-compare: 1.4.0
      ts-api-utils: 2.1.0(typescript@5.9.2)
      typescript: 5.9.2
    transitivePeerDependencies:
      - supports-color

  '@typescript-eslint/parser@8.46.2(eslint@9.38.0(jiti@2.6.1))(typescript@5.9.2)':
    dependencies:
      '@typescript-eslint/scope-manager': 8.46.2
      '@typescript-eslint/types': 8.46.2
      '@typescript-eslint/typescript-estree': 8.46.2(typescript@5.9.2)
      '@typescript-eslint/visitor-keys': 8.46.2
      debug: 4.4.3
      eslint: 9.38.0(jiti@2.6.1)
      typescript: 5.9.2
    transitivePeerDependencies:
      - supports-color

  '@typescript-eslint/project-service@8.46.2(typescript@5.9.2)':
    dependencies:
      '@typescript-eslint/tsconfig-utils': 8.46.2(typescript@5.9.2)
      '@typescript-eslint/types': 8.46.2
      debug: 4.4.3
      typescript: 5.9.2
    transitivePeerDependencies:
      - supports-color

  '@typescript-eslint/scope-manager@8.46.2':
    dependencies:
      '@typescript-eslint/types': 8.46.2
      '@typescript-eslint/visitor-keys': 8.46.2

  '@typescript-eslint/tsconfig-utils@8.46.2(typescript@5.9.2)':
    dependencies:
      typescript: 5.9.2

  '@typescript-eslint/type-utils@8.46.2(eslint@9.38.0(jiti@2.6.1))(typescript@5.9.2)':
    dependencies:
      '@typescript-eslint/types': 8.46.2
      '@typescript-eslint/typescript-estree': 8.46.2(typescript@5.9.2)
      '@typescript-eslint/utils': 8.46.2(eslint@9.38.0(jiti@2.6.1))(typescript@5.9.2)
      debug: 4.4.3
      eslint: 9.38.0(jiti@2.6.1)
      ts-api-utils: 2.1.0(typescript@5.9.2)
      typescript: 5.9.2
    transitivePeerDependencies:
      - supports-color

  '@typescript-eslint/types@8.46.2': {}

  '@typescript-eslint/typescript-estree@8.46.2(typescript@5.9.2)':
    dependencies:
      '@typescript-eslint/project-service': 8.46.2(typescript@5.9.2)
      '@typescript-eslint/tsconfig-utils': 8.46.2(typescript@5.9.2)
      '@typescript-eslint/types': 8.46.2
      '@typescript-eslint/visitor-keys': 8.46.2
      debug: 4.4.3
      fast-glob: 3.3.3
      is-glob: 4.0.3
      minimatch: 9.0.5
      semver: 7.7.2
      ts-api-utils: 2.1.0(typescript@5.9.2)
      typescript: 5.9.2
    transitivePeerDependencies:
      - supports-color

  '@typescript-eslint/utils@8.46.2(eslint@9.38.0(jiti@2.6.1))(typescript@5.9.2)':
    dependencies:
      '@eslint-community/eslint-utils': 4.9.0(eslint@9.38.0(jiti@2.6.1))
      '@typescript-eslint/scope-manager': 8.46.2
      '@typescript-eslint/types': 8.46.2
      '@typescript-eslint/typescript-estree': 8.46.2(typescript@5.9.2)
      eslint: 9.38.0(jiti@2.6.1)
      typescript: 5.9.2
    transitivePeerDependencies:
      - supports-color

  '@typescript-eslint/visitor-keys@8.46.2':
    dependencies:
      '@typescript-eslint/types': 8.46.2
      eslint-visitor-keys: 4.2.1

  '@typespec/ts-http-runtime@0.3.2':
    dependencies:
      http-proxy-agent: 7.0.2
      https-proxy-agent: 7.0.6
      tslib: 2.8.1
    transitivePeerDependencies:
      - supports-color

  '@ungap/structured-clone@1.3.0': {}

  '@vercel/nft@0.29.4':
    dependencies:
      '@mapbox/node-pre-gyp': 2.0.0
      '@rollup/pluginutils': 5.3.0
      acorn: 8.15.0
      acorn-import-attributes: 1.9.5(acorn@8.15.0)
      async-sema: 3.1.1
      bindings: 1.5.0
      estree-walker: 2.0.2
      glob: 10.4.5
      graceful-fs: 4.2.11
      node-gyp-build: 4.8.4
      picomatch: 4.0.3
      resolve-from: 5.0.0
    transitivePeerDependencies:
      - encoding
      - rollup
      - supports-color

  '@vercel/oidc@3.0.5': {}

  '@vscode/vsce-sign-alpine-arm64@2.0.6':
    optional: true

  '@vscode/vsce-sign-alpine-x64@2.0.6':
    optional: true

  '@vscode/vsce-sign-darwin-arm64@2.0.6':
    optional: true

  '@vscode/vsce-sign-darwin-x64@2.0.6':
    optional: true

  '@vscode/vsce-sign-linux-arm64@2.0.6':
    optional: true

  '@vscode/vsce-sign-linux-arm@2.0.6':
    optional: true

  '@vscode/vsce-sign-linux-x64@2.0.6':
    optional: true

  '@vscode/vsce-sign-win32-arm64@2.0.6':
    optional: true

  '@vscode/vsce-sign-win32-x64@2.0.6':
    optional: true

  '@vscode/vsce-sign@2.0.9':
    optionalDependencies:
      '@vscode/vsce-sign-alpine-arm64': 2.0.6
      '@vscode/vsce-sign-alpine-x64': 2.0.6
      '@vscode/vsce-sign-darwin-arm64': 2.0.6
      '@vscode/vsce-sign-darwin-x64': 2.0.6
      '@vscode/vsce-sign-linux-arm': 2.0.6
      '@vscode/vsce-sign-linux-arm64': 2.0.6
      '@vscode/vsce-sign-linux-x64': 2.0.6
      '@vscode/vsce-sign-win32-arm64': 2.0.6
      '@vscode/vsce-sign-win32-x64': 2.0.6

  '@vscode/vsce@3.7.0':
    dependencies:
      '@azure/identity': 4.13.0
      '@secretlint/node': 10.2.2
      '@secretlint/secretlint-formatter-sarif': 10.2.2
      '@secretlint/secretlint-rule-no-dotenv': 10.2.2
      '@secretlint/secretlint-rule-preset-recommend': 10.2.2
      '@vscode/vsce-sign': 2.0.9
      azure-devops-node-api: 12.5.0
      chalk: 4.1.2
      cheerio: 1.1.2
      cockatiel: 3.2.1
      commander: 12.1.0
      form-data: 4.0.4
      glob: 11.1.0
      hosted-git-info: 4.1.0
      jsonc-parser: 3.3.1
      leven: 3.1.0
      markdown-it: 14.1.0
      mime: 1.6.0
      minimatch: 3.1.2
      parse-semver: 1.1.1
      read: 1.0.7
      secretlint: 10.2.2
      semver: 7.7.2
      tmp: 0.2.5
      typed-rest-client: 1.8.11
      url-join: 4.0.1
      xml2js: 0.5.0
      yauzl: 2.10.0
      yazl: 2.5.1
    optionalDependencies:
      keytar: 7.9.0
    transitivePeerDependencies:
      - supports-color

  abbrev@3.0.1: {}

  abort-controller@3.0.0:
    dependencies:
      event-target-shim: 5.0.1

  accepts@2.0.0:
    dependencies:
      mime-types: 3.0.2
      negotiator: 1.0.0

  acorn-import-attributes@1.9.5(acorn@8.15.0):
    dependencies:
      acorn: 8.15.0

  acorn-jsx@5.3.2(acorn@8.15.0):
    dependencies:
      acorn: 8.15.0

  acorn-walk@8.3.4:
    dependencies:
      acorn: 8.15.0

  acorn@8.15.0: {}

  agent-base@7.1.4: {}

  ai@6.0.0-beta.130(zod@4.1.12):
    dependencies:
      '@ai-sdk/gateway': 2.0.0-beta.70(zod@4.1.12)
      '@ai-sdk/provider': 3.0.0-beta.23
      '@ai-sdk/provider-utils': 4.0.0-beta.41(zod@4.1.12)
      '@opentelemetry/api': 1.9.0
      zod: 4.1.12
    transitivePeerDependencies:
      - '@valibot/to-json-schema'
      - arktype
      - effect

  ajv-formats@3.0.1(ajv@8.17.1):
    optionalDependencies:
      ajv: 8.17.1

  ajv@6.12.6:
    dependencies:
      fast-deep-equal: 3.1.3
      fast-json-stable-stringify: 2.1.0
      json-schema-traverse: 0.4.1
      uri-js: 4.4.1

  ajv@8.17.1:
    dependencies:
      fast-deep-equal: 3.1.3
      fast-uri: 3.1.0
      json-schema-traverse: 1.0.0
      require-from-string: 2.0.2

  ansi-escapes@7.0.0:
    dependencies:
      environment: 1.1.0

  ansi-regex@5.0.1: {}

  ansi-regex@6.2.0: {}

  ansi-styles@4.3.0:
    dependencies:
      color-convert: 2.0.1

  ansi-styles@6.2.1: {}

  any-promise@1.3.0: {}

  anymatch@3.1.3:
    dependencies:
      normalize-path: 3.0.0
      picomatch: 2.3.1

  argparse@1.0.10:
    dependencies:
      sprintf-js: 1.0.3

  argparse@2.0.1: {}

  array-buffer-byte-length@1.0.2:
    dependencies:
      call-bound: 1.0.4
      is-array-buffer: 3.0.5

  array-find-index@1.0.2: {}

  array-includes@3.1.9:
    dependencies:
      call-bind: 1.0.8
      call-bound: 1.0.4
      define-properties: 1.2.1
      es-abstract: 1.24.0
      es-object-atoms: 1.1.1
      get-intrinsic: 1.3.0
      is-string: 1.1.1
      math-intrinsics: 1.1.0

  array-union@2.1.0: {}

  array.prototype.findlast@1.2.5:
    dependencies:
      call-bind: 1.0.8
      define-properties: 1.2.1
      es-abstract: 1.24.0
      es-errors: 1.3.0
      es-object-atoms: 1.1.1
      es-shim-unscopables: 1.1.0

  array.prototype.flat@1.3.3:
    dependencies:
      call-bind: 1.0.8
      define-properties: 1.2.1
      es-abstract: 1.24.0
      es-shim-unscopables: 1.1.0

  array.prototype.flatmap@1.3.3:
    dependencies:
      call-bind: 1.0.8
      define-properties: 1.2.1
      es-abstract: 1.24.0
      es-shim-unscopables: 1.1.0

  array.prototype.tosorted@1.1.4:
    dependencies:
      call-bind: 1.0.8
      define-properties: 1.2.1
      es-abstract: 1.24.0
      es-errors: 1.3.0
      es-shim-unscopables: 1.1.0

  arraybuffer.prototype.slice@1.0.4:
    dependencies:
      array-buffer-byte-length: 1.0.2
      call-bind: 1.0.8
      define-properties: 1.2.1
      es-abstract: 1.24.0
      es-errors: 1.3.0
      get-intrinsic: 1.3.0
      is-array-buffer: 3.0.5

  arrgv@1.0.2: {}

  arrify@3.0.0: {}

  astral-regex@2.0.0: {}

  async-function@1.0.0: {}

  async-sema@3.1.1: {}

  asynckit@0.4.0: {}

  atomic-sleep@1.0.0: {}

  auto-bind@5.0.1: {}

  ava@6.4.1(@ava/typescript@6.0.0):
    dependencies:
      '@vercel/nft': 0.29.4
      acorn: 8.15.0
      acorn-walk: 8.3.4
      ansi-styles: 6.2.1
      arrgv: 1.0.2
      arrify: 3.0.0
      callsites: 4.2.0
      cbor: 10.0.11
      chalk: 5.6.0
      chunkd: 2.0.1
      ci-info: 4.3.1
      ci-parallel-vars: 1.0.1
      cli-truncate: 4.0.0
      code-excerpt: 4.0.0
      common-path-prefix: 3.0.0
      concordance: 5.0.4
      currently-unhandled: 0.4.1
      debug: 4.4.1
      emittery: 1.2.0
      figures: 6.1.0
      globby: 14.1.0
      ignore-by-default: 2.1.0
      indent-string: 5.0.0
      is-plain-object: 5.0.0
      is-promise: 4.0.0
      matcher: 5.0.0
      memoize: 10.1.0
      ms: 2.1.3
      p-map: 7.0.3
      package-config: 5.0.0
      picomatch: 4.0.3
      plur: 5.1.0
      pretty-ms: 9.3.0
      resolve-cwd: 3.0.0
      stack-utils: 2.0.6
      strip-ansi: 7.1.0
      supertap: 3.0.1
      temp-dir: 3.0.0
      write-file-atomic: 6.0.0
      yargs: 17.7.2
    optionalDependencies:
      '@ava/typescript': 6.0.0
    transitivePeerDependencies:
      - encoding
      - rollup
      - supports-color

  available-typed-arrays@1.0.7:
    dependencies:
      possible-typed-array-names: 1.1.0

  azure-devops-node-api@12.5.0:
    dependencies:
      tunnel: 0.0.6
      typed-rest-client: 1.8.11

  balanced-match@1.0.2: {}

  base64-js@1.5.1: {}

  baseline-browser-mapping@2.8.20: {}

  binary-extensions@2.3.0: {}

  binaryextensions@6.11.0:
    dependencies:
      editions: 6.22.0

  bindings@1.5.0:
    dependencies:
      file-uri-to-path: 1.0.0

  bl@4.1.0:
    dependencies:
      buffer: 5.7.1
      inherits: 2.0.4
      readable-stream: 3.6.2
    optional: true

  blueimp-md5@2.19.0: {}

  body-parser@2.2.1:
    dependencies:
      bytes: 3.1.2
      content-type: 1.0.5
      debug: 4.4.3
      http-errors: 2.0.1
      iconv-lite: 0.7.0
      on-finished: 2.4.1
      qs: 6.14.0
      raw-body: 3.0.2
      type-is: 2.0.1
    transitivePeerDependencies:
      - supports-color

  boolbase@1.0.0: {}

  boundary@2.0.0: {}

  brace-expansion@1.1.12:
    dependencies:
      balanced-match: 1.0.2
      concat-map: 0.0.1

  brace-expansion@2.0.2:
    dependencies:
      balanced-match: 1.0.2

  braces@3.0.3:
    dependencies:
      fill-range: 7.1.1

  browserslist@4.27.0:
    dependencies:
      baseline-browser-mapping: 2.8.20
      caniuse-lite: 1.0.30001751
      electron-to-chromium: 1.5.240
      node-releases: 2.0.26
      update-browserslist-db: 1.1.4(browserslist@4.27.0)

  buffer-crc32@0.2.13: {}

  buffer-equal-constant-time@1.0.1: {}

  buffer@5.7.1:
    dependencies:
      base64-js: 1.5.1
      ieee754: 1.2.1
    optional: true

  buffer@6.0.3:
    dependencies:
      base64-js: 1.5.1
      ieee754: 1.2.1

  bundle-name@4.1.0:
    dependencies:
      run-applescript: 7.1.0

  bytes@3.1.2: {}

  c8@10.1.3:
    dependencies:
      '@bcoe/v8-coverage': 1.0.2
      '@istanbuljs/schema': 0.1.3
      find-up: 5.0.0
      foreground-child: 3.3.1
      istanbul-lib-coverage: 3.2.2
      istanbul-lib-report: 3.0.1
      istanbul-reports: 3.2.0
      test-exclude: 7.0.1
      v8-to-istanbul: 9.3.0
      yargs: 17.7.2
      yargs-parser: 21.1.1

  call-bind-apply-helpers@1.0.2:
    dependencies:
      es-errors: 1.3.0
      function-bind: 1.1.2

  call-bind@1.0.8:
    dependencies:
      call-bind-apply-helpers: 1.0.2
      es-define-property: 1.0.1
      get-intrinsic: 1.3.0
      set-function-length: 1.2.2

  call-bound@1.0.4:
    dependencies:
      call-bind-apply-helpers: 1.0.2
      get-intrinsic: 1.3.0

  callsites@3.1.0: {}

  callsites@4.2.0: {}

  caniuse-lite@1.0.30001751: {}

  cbor@10.0.11:
    dependencies:
      nofilter: 3.1.0

  cfonts@3.3.0:
    dependencies:
      supports-color: 8.1.1
      window-size: 1.1.1

  chalk@4.1.2:
    dependencies:
      ansi-styles: 4.3.0
      supports-color: 7.2.0

  chalk@5.6.0: {}

  cheerio-select@2.1.0:
    dependencies:
      boolbase: 1.0.0
      css-select: 5.2.2
      css-what: 6.2.2
      domelementtype: 2.3.0
      domhandler: 5.0.3
      domutils: 3.2.2

  cheerio@1.1.2:
    dependencies:
      cheerio-select: 2.1.0
      dom-serializer: 2.0.0
      domhandler: 5.0.3
      domutils: 3.2.2
      encoding-sniffer: 0.2.1
      htmlparser2: 10.0.0
      parse5: 7.3.0
      parse5-htmlparser2-tree-adapter: 7.1.0
      parse5-parser-stream: 7.1.2
      undici: 7.16.0
      whatwg-mimetype: 4.0.0

  chokidar@3.6.0:
    dependencies:
      anymatch: 3.1.3
      braces: 3.0.3
      glob-parent: 5.1.2
      is-binary-path: 2.1.0
      is-glob: 4.0.3
      normalize-path: 3.0.0
      readdirp: 3.6.0
    optionalDependencies:
      fsevents: 2.3.3

  chownr@1.1.4:
    optional: true

  chownr@3.0.0: {}

  chunkd@2.0.1: {}

  ci-info@4.3.1: {}

  ci-parallel-vars@1.0.1: {}

  cli-boxes@3.0.0: {}

  cli-cursor@4.0.0:
    dependencies:
      restore-cursor: 4.0.0

  cli-cursor@5.0.0:
    dependencies:
      restore-cursor: 5.1.0

  cli-highlight@2.1.11:
    dependencies:
      chalk: 4.1.2
      highlight.js: 10.7.3
      mz: 2.7.0
      parse5: 5.1.1
      parse5-htmlparser2-tree-adapter: 6.0.1
      yargs: 16.2.0

  cli-spinners@2.9.2: {}

  cli-table3@0.6.5:
    dependencies:
      string-width: 4.2.3
    optionalDependencies:
      '@colors/colors': 1.5.0

  cli-truncate@4.0.0:
    dependencies:
      slice-ansi: 5.0.0
      string-width: 7.2.0

  cliui@7.0.4:
    dependencies:
      string-width: 4.2.3
      strip-ansi: 6.0.1
      wrap-ansi: 7.0.0

  cliui@8.0.1:
    dependencies:
      string-width: 4.2.3
      strip-ansi: 6.0.1
      wrap-ansi: 7.0.0

  cockatiel@3.2.1: {}

  code-excerpt@4.0.0:
    dependencies:
      convert-to-spaces: 2.0.1

  color-convert@2.0.1:
    dependencies:
      color-name: 1.1.4

  color-name@1.1.4: {}

  colorette@2.0.20: {}

  combined-stream@1.0.8:
    dependencies:
      delayed-stream: 1.0.0

  commander@12.1.0: {}

  commander@13.1.0: {}

  commander@14.0.2: {}

  commander@9.5.0: {}

  common-path-prefix@3.0.0: {}

  concat-map@0.0.1: {}

  concordance@5.0.4:
    dependencies:
      date-time: 3.1.0
      esutils: 2.0.3
      fast-diff: 1.3.0
      js-string-escape: 1.0.1
      lodash: 4.17.21
      md5-hex: 3.0.1
      semver: 7.7.2
      well-known-symbols: 2.0.0

  consola@3.4.2: {}

  content-disposition@1.0.1: {}

  content-type@1.0.5: {}

  convert-source-map@2.0.0: {}

  convert-to-spaces@2.0.1: {}

  cookie-signature@1.2.2: {}

  cookie@0.7.2: {}

  cors@2.8.5:
    dependencies:
      object-assign: 4.1.1
      vary: 1.1.2

  cross-spawn@7.0.6:
    dependencies:
      path-key: 3.1.1
      shebang-command: 2.0.0
      which: 2.0.2

  css-select@5.2.2:
    dependencies:
      boolbase: 1.0.0
      css-what: 6.2.2
      domhandler: 5.0.3
      domutils: 3.2.2
      nth-check: 2.1.1

  css-what@6.2.2: {}

  cssstyle@4.6.0:
    dependencies:
      '@asamuzakjp/css-color': 3.2.0
      rrweb-cssom: 0.8.0

  csstype@3.1.3: {}

  currently-unhandled@0.4.1:
    dependencies:
      array-find-index: 1.0.2

  data-urls@5.0.0:
    dependencies:
      whatwg-mimetype: 4.0.0
      whatwg-url: 14.2.0

  data-view-buffer@1.0.2:
    dependencies:
      call-bound: 1.0.4
      es-errors: 1.3.0
      is-data-view: 1.0.2

  data-view-byte-length@1.0.2:
    dependencies:
      call-bound: 1.0.4
      es-errors: 1.3.0
      is-data-view: 1.0.2

  data-view-byte-offset@1.0.1:
    dependencies:
      call-bound: 1.0.4
      es-errors: 1.3.0
      is-data-view: 1.0.2

  date-fns@4.1.0: {}

  date-time@3.1.0:
    dependencies:
      time-zone: 1.0.0

  dateformat@4.6.3: {}

  debug@4.4.1:
    dependencies:
      ms: 2.1.3

  debug@4.4.3:
    dependencies:
      ms: 2.1.3

  decimal.js@10.6.0: {}

  decompress-response@6.0.0:
    dependencies:
      mimic-response: 3.1.0
    optional: true

  deep-extend@0.6.0:
    optional: true

  deep-is@0.1.4: {}

  default-browser-id@5.0.1: {}

  default-browser@5.4.0:
    dependencies:
      bundle-name: 4.1.0
      default-browser-id: 5.0.1

  define-data-property@1.1.4:
    dependencies:
      es-define-property: 1.0.1
      es-errors: 1.3.0
      gopd: 1.2.0

  define-lazy-prop@3.0.0: {}

  define-properties@1.2.1:
    dependencies:
      define-data-property: 1.1.4
      has-property-descriptors: 1.0.2
      object-keys: 1.1.1

  define-property@1.0.0:
    dependencies:
      is-descriptor: 1.0.3

  delayed-stream@1.0.0: {}

  depd@2.0.0: {}

  detect-libc@2.1.2: {}

  dir-glob@3.0.1:
    dependencies:
      path-type: 4.0.0

  doctrine@2.1.0:
    dependencies:
      esutils: 2.0.3

  doctrine@3.0.0:
    dependencies:
      esutils: 2.0.3

  dom-serializer@2.0.0:
    dependencies:
      domelementtype: 2.3.0
      domhandler: 5.0.3
      entities: 4.5.0

  domelementtype@2.3.0: {}

  domhandler@5.0.3:
    dependencies:
      domelementtype: 2.3.0

  domutils@3.2.2:
    dependencies:
      dom-serializer: 2.0.0
      domelementtype: 2.3.0
      domhandler: 5.0.3

  dotenv@17.2.3: {}

  dunder-proto@1.0.1:
    dependencies:
      call-bind-apply-helpers: 1.0.2
      es-errors: 1.3.0
      gopd: 1.2.0

  eastasianwidth@0.2.0: {}

  ecdsa-sig-formatter@1.0.11:
    dependencies:
      safe-buffer: 5.2.1

  editions@6.22.0:
    dependencies:
      version-range: 4.15.0

  ee-first@1.1.1: {}

  electron-to-chromium@1.5.240: {}

  emittery@1.2.0: {}

  emoji-regex@10.5.0: {}

  emoji-regex@8.0.0: {}

  emoji-regex@9.2.2: {}

  encodeurl@2.0.0: {}

  encoding-sniffer@0.2.1:
    dependencies:
      iconv-lite: 0.6.3
      whatwg-encoding: 3.1.1

  end-of-stream@1.4.5:
    dependencies:
      once: 1.4.0

  entities@4.5.0: {}

  entities@6.0.1: {}

  environment@1.1.0: {}

  es-abstract@1.24.0:
    dependencies:
      array-buffer-byte-length: 1.0.2
      arraybuffer.prototype.slice: 1.0.4
      available-typed-arrays: 1.0.7
      call-bind: 1.0.8
      call-bound: 1.0.4
      data-view-buffer: 1.0.2
      data-view-byte-length: 1.0.2
      data-view-byte-offset: 1.0.1
      es-define-property: 1.0.1
      es-errors: 1.3.0
      es-object-atoms: 1.1.1
      es-set-tostringtag: 2.1.0
      es-to-primitive: 1.3.0
      function.prototype.name: 1.1.8
      get-intrinsic: 1.3.0
      get-proto: 1.0.1
      get-symbol-description: 1.1.0
      globalthis: 1.0.4
      gopd: 1.2.0
      has-property-descriptors: 1.0.2
      has-proto: 1.2.0
      has-symbols: 1.1.0
      hasown: 2.0.2
      internal-slot: 1.1.0
      is-array-buffer: 3.0.5
      is-callable: 1.2.7
      is-data-view: 1.0.2
      is-negative-zero: 2.0.3
      is-regex: 1.2.1
      is-set: 2.0.3
      is-shared-array-buffer: 1.0.4
      is-string: 1.1.1
      is-typed-array: 1.1.15
      is-weakref: 1.1.1
      math-intrinsics: 1.1.0
      object-inspect: 1.13.4
      object-keys: 1.1.1
      object.assign: 4.1.7
      own-keys: 1.0.1
      regexp.prototype.flags: 1.5.4
      safe-array-concat: 1.1.3
      safe-push-apply: 1.0.0
      safe-regex-test: 1.1.0
      set-proto: 1.0.0
      stop-iteration-iterator: 1.1.0
      string.prototype.trim: 1.2.10
      string.prototype.trimend: 1.0.9
      string.prototype.trimstart: 1.0.8
      typed-array-buffer: 1.0.3
      typed-array-byte-length: 1.0.3
      typed-array-byte-offset: 1.0.4
      typed-array-length: 1.0.7
      unbox-primitive: 1.1.0
      which-typed-array: 1.1.19

  es-define-property@1.0.1: {}

  es-errors@1.3.0: {}

  es-iterator-helpers@1.2.1:
    dependencies:
      call-bind: 1.0.8
      call-bound: 1.0.4
      define-properties: 1.2.1
      es-abstract: 1.24.0
      es-errors: 1.3.0
      es-set-tostringtag: 2.1.0
      function-bind: 1.1.2
      get-intrinsic: 1.3.0
      globalthis: 1.0.4
      gopd: 1.2.0
      has-property-descriptors: 1.0.2
      has-proto: 1.2.0
      has-symbols: 1.1.0
      internal-slot: 1.1.0
      iterator.prototype: 1.1.5
      safe-array-concat: 1.1.3

  es-object-atoms@1.1.1:
    dependencies:
      es-errors: 1.3.0

  es-set-tostringtag@2.1.0:
    dependencies:
      es-errors: 1.3.0
      get-intrinsic: 1.3.0
      has-tostringtag: 1.0.2
      hasown: 2.0.2

  es-shim-unscopables@1.1.0:
    dependencies:
      hasown: 2.0.2

  es-to-primitive@1.3.0:
    dependencies:
      is-callable: 1.2.7
      is-date-object: 1.1.0
      is-symbol: 1.1.1

  es-toolkit@1.39.10: {}

  esbuild@0.25.12:
    optionalDependencies:
      '@esbuild/aix-ppc64': 0.25.12
      '@esbuild/android-arm': 0.25.12
      '@esbuild/android-arm64': 0.25.12
      '@esbuild/android-x64': 0.25.12
      '@esbuild/darwin-arm64': 0.25.12
      '@esbuild/darwin-x64': 0.25.12
      '@esbuild/freebsd-arm64': 0.25.12
      '@esbuild/freebsd-x64': 0.25.12
      '@esbuild/linux-arm': 0.25.12
      '@esbuild/linux-arm64': 0.25.12
      '@esbuild/linux-ia32': 0.25.12
      '@esbuild/linux-loong64': 0.25.12
      '@esbuild/linux-mips64el': 0.25.12
      '@esbuild/linux-ppc64': 0.25.12
      '@esbuild/linux-riscv64': 0.25.12
      '@esbuild/linux-s390x': 0.25.12
      '@esbuild/linux-x64': 0.25.12
      '@esbuild/netbsd-arm64': 0.25.12
      '@esbuild/netbsd-x64': 0.25.12
      '@esbuild/openbsd-arm64': 0.25.12
      '@esbuild/openbsd-x64': 0.25.12
      '@esbuild/openharmony-arm64': 0.25.12
      '@esbuild/sunos-x64': 0.25.12
      '@esbuild/win32-arm64': 0.25.12
      '@esbuild/win32-ia32': 0.25.12
      '@esbuild/win32-x64': 0.25.12

  escalade@3.2.0: {}

  escape-html@1.0.3: {}

  escape-string-regexp@2.0.0: {}

  escape-string-regexp@4.0.0: {}

  escape-string-regexp@5.0.0: {}

  eslint-plugin-react-hooks@7.0.0(eslint@9.38.0(jiti@2.6.1)):
    dependencies:
      '@babel/core': 7.28.5
      '@babel/parser': 7.28.5
      eslint: 9.38.0(jiti@2.6.1)
      hermes-parser: 0.25.1
      zod: 4.1.12
      zod-validation-error: 4.0.2(zod@4.1.12)
    transitivePeerDependencies:
      - supports-color

  eslint-plugin-react@7.37.5(eslint@9.38.0(jiti@2.6.1)):
    dependencies:
      array-includes: 3.1.9
      array.prototype.findlast: 1.2.5
      array.prototype.flatmap: 1.3.3
      array.prototype.tosorted: 1.1.4
      doctrine: 2.1.0
      es-iterator-helpers: 1.2.1
      eslint: 9.38.0(jiti@2.6.1)
      estraverse: 5.3.0
      hasown: 2.0.2
      jsx-ast-utils: 3.3.5
      minimatch: 3.1.2
      object.entries: 1.1.9
      object.fromentries: 2.0.8
      object.values: 1.2.1
      prop-types: 15.8.1
      resolve: 2.0.0-next.5
      semver: 6.3.1
      string.prototype.matchall: 4.0.12
      string.prototype.repeat: 1.0.0

  eslint-scope@7.2.2:
    dependencies:
      esrecurse: 4.3.0
      estraverse: 5.3.0

  eslint-scope@8.4.0:
    dependencies:
      esrecurse: 4.3.0
      estraverse: 5.3.0

  eslint-visitor-keys@3.4.3: {}

  eslint-visitor-keys@4.2.1: {}

  eslint@8.57.1:
    dependencies:
      '@eslint-community/eslint-utils': 4.9.0(eslint@8.57.1)
      '@eslint-community/regexpp': 4.12.2
      '@eslint/eslintrc': 2.1.4
      '@eslint/js': 8.57.1
      '@humanwhocodes/config-array': 0.13.0
      '@humanwhocodes/module-importer': 1.0.1
      '@nodelib/fs.walk': 1.2.8
      '@ungap/structured-clone': 1.3.0
      ajv: 6.12.6
      chalk: 4.1.2
      cross-spawn: 7.0.6
      debug: 4.4.3
      doctrine: 3.0.0
      escape-string-regexp: 4.0.0
      eslint-scope: 7.2.2
      eslint-visitor-keys: 3.4.3
      espree: 9.6.1
      esquery: 1.6.0
      esutils: 2.0.3
      fast-deep-equal: 3.1.3
      file-entry-cache: 6.0.1
      find-up: 5.0.0
      glob-parent: 6.0.2
      globals: 13.24.0
      graphemer: 1.4.0
      ignore: 5.3.2
      imurmurhash: 0.1.4
      is-glob: 4.0.3
      is-path-inside: 3.0.3
      js-yaml: 4.1.0
      json-stable-stringify-without-jsonify: 1.0.1
      levn: 0.4.1
      lodash.merge: 4.6.2
      minimatch: 3.1.2
      natural-compare: 1.4.0
      optionator: 0.9.4
      strip-ansi: 6.0.1
      text-table: 0.2.0
    transitivePeerDependencies:
      - supports-color

  eslint@9.38.0(jiti@2.6.1):
    dependencies:
      '@eslint-community/eslint-utils': 4.9.0(eslint@9.38.0(jiti@2.6.1))
      '@eslint-community/regexpp': 4.12.2
      '@eslint/config-array': 0.21.1
      '@eslint/config-helpers': 0.4.1
      '@eslint/core': 0.16.0
      '@eslint/eslintrc': 3.3.1
      '@eslint/js': 9.38.0
      '@eslint/plugin-kit': 0.4.0
      '@humanfs/node': 0.16.7
      '@humanwhocodes/module-importer': 1.0.1
      '@humanwhocodes/retry': 0.4.3
      '@types/estree': 1.0.8
      ajv: 6.12.6
      chalk: 4.1.2
      cross-spawn: 7.0.6
      debug: 4.4.3
      escape-string-regexp: 4.0.0
      eslint-scope: 8.4.0
      eslint-visitor-keys: 4.2.1
      espree: 10.4.0
      esquery: 1.6.0
      esutils: 2.0.3
      fast-deep-equal: 3.1.3
      file-entry-cache: 8.0.0
      find-up: 5.0.0
      glob-parent: 6.0.2
      ignore: 5.3.2
      imurmurhash: 0.1.4
      is-glob: 4.0.3
      json-stable-stringify-without-jsonify: 1.0.1
      lodash.merge: 4.6.2
      minimatch: 3.1.2
      natural-compare: 1.4.0
      optionator: 0.9.4
    optionalDependencies:
      jiti: 2.6.1
    transitivePeerDependencies:
      - supports-color

  espree@10.4.0:
    dependencies:
      acorn: 8.15.0
      acorn-jsx: 5.3.2(acorn@8.15.0)
      eslint-visitor-keys: 4.2.1

  espree@9.6.1:
    dependencies:
      acorn: 8.15.0
      acorn-jsx: 5.3.2(acorn@8.15.0)
      eslint-visitor-keys: 3.4.3

  esprima@4.0.1: {}

  esquery@1.6.0:
    dependencies:
      estraverse: 5.3.0

  esrecurse@4.3.0:
    dependencies:
      estraverse: 5.3.0

  estraverse@5.3.0: {}

  estree-walker@2.0.2: {}

  esutils@2.0.3: {}

  etag@1.8.1: {}

<<<<<<< HEAD
  eventemitter3@5.0.1: {}
=======
  event-target-shim@5.0.1: {}

  events@3.3.0: {}
>>>>>>> beb64008

  eventsource-parser@3.0.6: {}

  eventsource@3.0.7:
    dependencies:
      eventsource-parser: 3.0.6

  execa@8.0.1:
    dependencies:
      cross-spawn: 7.0.6
      get-stream: 8.0.1
      human-signals: 5.0.0
      is-stream: 3.0.0
      merge-stream: 2.0.0
      npm-run-path: 5.3.0
      onetime: 6.0.0
      signal-exit: 4.1.0
      strip-final-newline: 3.0.0

  execa@9.6.0:
    dependencies:
      '@sindresorhus/merge-streams': 4.0.0
      cross-spawn: 7.0.6
      figures: 6.1.0
      get-stream: 9.0.1
      human-signals: 8.0.1
      is-plain-obj: 4.1.0
      is-stream: 4.0.1
      npm-run-path: 6.0.0
      pretty-ms: 9.3.0
      signal-exit: 4.1.0
      strip-final-newline: 4.0.0
      yoctocolors: 2.1.2

  expand-template@2.0.3:
    optional: true

  express-rate-limit@7.5.1(express@5.2.1):
    dependencies:
      express: 5.2.1

  express@5.2.1:
    dependencies:
      accepts: 2.0.0
      body-parser: 2.2.1
      content-disposition: 1.0.1
      content-type: 1.0.5
      cookie: 0.7.2
      cookie-signature: 1.2.2
      debug: 4.4.3
      depd: 2.0.0
      encodeurl: 2.0.0
      escape-html: 1.0.3
      etag: 1.8.1
      finalhandler: 2.1.1
      fresh: 2.0.0
      http-errors: 2.0.1
      merge-descriptors: 2.0.0
      mime-types: 3.0.2
      on-finished: 2.4.1
      once: 1.4.0
      parseurl: 1.3.3
      proxy-addr: 2.0.7
      qs: 6.14.0
      range-parser: 1.2.1
      router: 2.2.0
      send: 1.2.0
      serve-static: 2.2.0
      statuses: 2.0.2
      type-is: 2.0.1
      vary: 1.1.2
    transitivePeerDependencies:
      - supports-color

  fast-copy@3.0.2: {}

  fast-deep-equal@3.1.3: {}

  fast-diff@1.3.0: {}

  fast-glob@3.3.3:
    dependencies:
      '@nodelib/fs.stat': 2.0.5
      '@nodelib/fs.walk': 1.2.8
      glob-parent: 5.1.2
      merge2: 1.4.1
      micromatch: 4.0.8

  fast-json-stable-stringify@2.1.0: {}

  fast-levenshtein@2.0.6: {}

  fast-safe-stringify@2.1.1: {}

  fast-uri@3.1.0: {}

  fastq@1.19.1:
    dependencies:
      reusify: 1.1.0

  fd-package-json@2.0.0:
    dependencies:
      walk-up-path: 4.0.0

  fd-slicer@1.1.0:
    dependencies:
      pend: 1.2.0

  figures@6.1.0:
    dependencies:
      is-unicode-supported: 2.1.0

  file-entry-cache@6.0.1:
    dependencies:
      flat-cache: 3.2.0

  file-entry-cache@8.0.0:
    dependencies:
      flat-cache: 4.0.1

  file-uri-to-path@1.0.0: {}

  fill-range@7.1.1:
    dependencies:
      to-regex-range: 5.0.1

  finalhandler@2.1.1:
    dependencies:
      debug: 4.4.3
      encodeurl: 2.0.0
      escape-html: 1.0.3
      on-finished: 2.4.1
      parseurl: 1.3.3
      statuses: 2.0.2
    transitivePeerDependencies:
      - supports-color

  find-up-simple@1.0.1: {}

  find-up@5.0.0:
    dependencies:
      locate-path: 6.0.0
      path-exists: 4.0.0

  flat-cache@3.2.0:
    dependencies:
      flatted: 3.3.3
      keyv: 4.5.4
      rimraf: 3.0.2

  flat-cache@4.0.1:
    dependencies:
      flatted: 3.3.3
      keyv: 4.5.4

  flatted@3.3.3: {}

  for-each@0.3.5:
    dependencies:
      is-callable: 1.2.7

  foreground-child@3.3.1:
    dependencies:
      cross-spawn: 7.0.6
      signal-exit: 4.1.0

  form-data@4.0.4:
    dependencies:
      asynckit: 0.4.0
      combined-stream: 1.0.8
      es-set-tostringtag: 2.1.0
      hasown: 2.0.2
      mime-types: 2.1.35

  formatly@0.3.0:
    dependencies:
      fd-package-json: 2.0.0

  forwarded@0.2.0: {}

  fresh@2.0.0: {}

  fs-constants@1.0.0:
    optional: true

  fs-extra@11.3.2:
    dependencies:
      graceful-fs: 4.2.11
      jsonfile: 6.2.0
      universalify: 2.0.1

  fs.realpath@1.0.0: {}

  fsevents@2.3.3:
    optional: true

  function-bind@1.1.2: {}

  function.prototype.name@1.1.8:
    dependencies:
      call-bind: 1.0.8
      call-bound: 1.0.4
      define-properties: 1.2.1
      functions-have-names: 1.2.3
      hasown: 2.0.2
      is-callable: 1.2.7

  functions-have-names@1.2.3: {}

  generator-function@2.0.1: {}

  gensync@1.0.0-beta.2: {}

  get-caller-file@2.0.5: {}

  get-east-asian-width@1.3.0: {}

  get-intrinsic@1.3.0:
    dependencies:
      call-bind-apply-helpers: 1.0.2
      es-define-property: 1.0.1
      es-errors: 1.3.0
      es-object-atoms: 1.1.1
      function-bind: 1.1.2
      get-proto: 1.0.1
      gopd: 1.2.0
      has-symbols: 1.1.0
      hasown: 2.0.2
      math-intrinsics: 1.1.0

  get-proto@1.0.1:
    dependencies:
      dunder-proto: 1.0.1
      es-object-atoms: 1.1.1

  get-stream@8.0.1: {}

  get-stream@9.0.1:
    dependencies:
      '@sec-ant/readable-stream': 0.4.1
      is-stream: 4.0.1

  get-symbol-description@1.1.0:
    dependencies:
      call-bound: 1.0.4
      es-errors: 1.3.0
      get-intrinsic: 1.3.0

  get-tsconfig@4.12.0:
    dependencies:
      resolve-pkg-maps: 1.0.0

  github-from-package@0.0.0:
    optional: true

  glob-parent@5.1.2:
    dependencies:
      is-glob: 4.0.3

  glob-parent@6.0.2:
    dependencies:
      is-glob: 4.0.3

  glob@10.4.5:
    dependencies:
      foreground-child: 3.3.1
      jackspeak: 3.4.3
      minimatch: 9.0.5
      minipass: 7.1.2
      package-json-from-dist: 1.0.1
      path-scurry: 1.11.1

  glob@11.1.0:
    dependencies:
      foreground-child: 3.3.1
      jackspeak: 4.1.1
      minimatch: 10.1.1
      minipass: 7.1.2
      package-json-from-dist: 1.0.1
      path-scurry: 2.0.1

  glob@7.2.3:
    dependencies:
      fs.realpath: 1.0.0
      inflight: 1.0.6
      inherits: 2.0.4
      minimatch: 3.1.2
      once: 1.4.0
      path-is-absolute: 1.0.1

  globals@13.24.0:
    dependencies:
      type-fest: 0.20.2

  globals@14.0.0: {}

  globals@16.4.0: {}

  globalthis@1.0.4:
    dependencies:
      define-properties: 1.2.1
      gopd: 1.2.0

  globby@11.1.0:
    dependencies:
      array-union: 2.1.0
      dir-glob: 3.0.1
      fast-glob: 3.3.3
      ignore: 5.3.2
      merge2: 1.4.1
      slash: 3.0.0

  globby@14.1.0:
    dependencies:
      '@sindresorhus/merge-streams': 2.3.0
      fast-glob: 3.3.3
      ignore: 7.0.5
      path-type: 6.0.0
      slash: 5.1.0
      unicorn-magic: 0.3.0

  gopd@1.2.0: {}

  graceful-fs@4.2.11: {}

  gradient-string@2.0.2:
    dependencies:
      chalk: 4.1.2
      tinygradient: 1.1.5

  graphemer@1.4.0: {}

  has-bigints@1.1.0: {}

  has-flag@4.0.0: {}

  has-property-descriptors@1.0.2:
    dependencies:
      es-define-property: 1.0.1

  has-proto@1.2.0:
    dependencies:
      dunder-proto: 1.0.1

  has-symbols@1.1.0: {}

  has-tostringtag@1.0.2:
    dependencies:
      has-symbols: 1.1.0

  hasown@2.0.2:
    dependencies:
      function-bind: 1.1.2

  help-me@5.0.0: {}

  hermes-estree@0.25.1: {}

  hermes-parser@0.25.1:
    dependencies:
      hermes-estree: 0.25.1

  highlight.js@10.7.3: {}

  hosted-git-info@4.1.0:
    dependencies:
      lru-cache: 6.0.0

  hosted-git-info@7.0.2:
    dependencies:
      lru-cache: 10.4.3

  html-encoding-sniffer@4.0.0:
    dependencies:
      whatwg-encoding: 3.1.1

  html-escaper@2.0.2: {}

  htmlparser2@10.0.0:
    dependencies:
      domelementtype: 2.3.0
      domhandler: 5.0.3
      domutils: 3.2.2
      entities: 6.0.1

  http-errors@2.0.1:
    dependencies:
      depd: 2.0.0
      inherits: 2.0.4
      setprototypeof: 1.2.0
      statuses: 2.0.2
      toidentifier: 1.0.1

  http-proxy-agent@7.0.2:
    dependencies:
      agent-base: 7.1.4
      debug: 4.4.3
    transitivePeerDependencies:
      - supports-color

  https-proxy-agent@7.0.6:
    dependencies:
      agent-base: 7.1.4
      debug: 4.4.3
    transitivePeerDependencies:
      - supports-color

  human-signals@5.0.0: {}

  human-signals@8.0.1: {}

  husky@9.1.7: {}

  iconv-lite@0.6.3:
    dependencies:
      safer-buffer: 2.1.2

  iconv-lite@0.7.0:
    dependencies:
      safer-buffer: 2.1.2

  ieee754@1.2.1: {}

  ignore-by-default@2.1.0: {}

  ignore@5.3.2: {}

  ignore@7.0.5: {}

  import-fresh@3.3.1:
    dependencies:
      parent-module: 1.0.1
      resolve-from: 4.0.0

  imurmurhash@0.1.4: {}

  indent-string@5.0.0: {}

  index-to-position@1.2.0: {}

  inflight@1.0.6:
    dependencies:
      once: 1.4.0
      wrappy: 1.0.2

  inherits@2.0.4: {}

  ini@1.3.8:
    optional: true

  ink-big-text@2.0.0(ink@6.3.1(@types/react@19.1.12)(react@19.1.1))(react@19.1.1):
    dependencies:
      cfonts: 3.3.0
      ink: 6.3.1(@types/react@19.1.12)(react@19.1.1)
      prop-types: 15.8.1
      react: 19.1.1

  ink-gradient@3.0.0(ink@6.3.1(@types/react@19.1.12)(react@19.1.1)):
    dependencies:
      '@types/gradient-string': 1.1.6
      gradient-string: 2.0.2
      ink: 6.3.1(@types/react@19.1.12)(react@19.1.1)
      prop-types: 15.8.1
      strip-ansi: 7.1.0

  ink-select-input@6.2.0(ink@6.3.1(@types/react@19.1.12)(react@19.1.1))(react@19.1.1):
    dependencies:
      figures: 6.1.0
      ink: 6.3.1(@types/react@19.1.12)(react@19.1.1)
      react: 19.1.1
      to-rotated: 1.0.0

  ink-spinner@5.0.0(ink@6.3.1(@types/react@19.1.12)(react@19.1.1))(react@19.1.1):
    dependencies:
      cli-spinners: 2.9.2
      ink: 6.3.1(@types/react@19.1.12)(react@19.1.1)
      react: 19.1.1

  ink-tab@5.2.0(@types/react@19.1.12)(ink@6.3.1(@types/react@19.1.12)(react@19.1.1))(react@19.1.1):
    dependencies:
      ink: 6.3.1(@types/react@19.1.12)(react@19.1.1)
      react: 19.1.1
    optionalDependencies:
      '@types/react': 19.1.12

  ink-testing-library@4.0.0(@types/react@19.1.12):
    optionalDependencies:
      '@types/react': 19.1.12

  ink-text-input@6.0.0(ink@6.3.1(@types/react@19.1.12)(react@19.1.1))(react@19.1.1):
    dependencies:
      chalk: 5.6.0
      ink: 6.3.1(@types/react@19.1.12)(react@19.1.1)
      react: 19.1.1
      type-fest: 4.41.0

  ink@6.3.1(@types/react@19.1.12)(react@19.1.1):
    dependencies:
      '@alcalzone/ansi-tokenize': 0.2.0
      ansi-escapes: 7.0.0
      ansi-styles: 6.2.1
      auto-bind: 5.0.1
      chalk: 5.6.0
      cli-boxes: 3.0.0
      cli-cursor: 4.0.0
      cli-truncate: 4.0.0
      code-excerpt: 4.0.0
      es-toolkit: 1.39.10
      indent-string: 5.0.0
      is-in-ci: 2.0.0
      patch-console: 2.0.0
      react: 19.1.1
      react-reconciler: 0.32.0(react@19.1.1)
      signal-exit: 3.0.7
      slice-ansi: 7.1.0
      stack-utils: 2.0.6
      string-width: 7.2.0
      type-fest: 4.41.0
      widest-line: 5.0.0
      wrap-ansi: 9.0.0
      ws: 8.18.3
      yoga-layout: 3.2.1
    optionalDependencies:
      '@types/react': 19.1.12
    transitivePeerDependencies:
      - bufferutil
      - utf-8-validate

  internal-slot@1.1.0:
    dependencies:
      es-errors: 1.3.0
      hasown: 2.0.2
      side-channel: 1.1.0

  ipaddr.js@1.9.1: {}

  irregular-plurals@3.5.0: {}

  is-accessor-descriptor@1.0.1:
    dependencies:
      hasown: 2.0.2

  is-array-buffer@3.0.5:
    dependencies:
      call-bind: 1.0.8
      call-bound: 1.0.4
      get-intrinsic: 1.3.0

  is-async-function@2.1.1:
    dependencies:
      async-function: 1.0.0
      call-bound: 1.0.4
      get-proto: 1.0.1
      has-tostringtag: 1.0.2
      safe-regex-test: 1.1.0

  is-bigint@1.1.0:
    dependencies:
      has-bigints: 1.1.0

  is-binary-path@2.1.0:
    dependencies:
      binary-extensions: 2.3.0

  is-boolean-object@1.2.2:
    dependencies:
      call-bound: 1.0.4
      has-tostringtag: 1.0.2

  is-buffer@1.1.6: {}

  is-callable@1.2.7: {}

  is-core-module@2.16.1:
    dependencies:
      hasown: 2.0.2

  is-data-descriptor@1.0.1:
    dependencies:
      hasown: 2.0.2

  is-data-view@1.0.2:
    dependencies:
      call-bound: 1.0.4
      get-intrinsic: 1.3.0
      is-typed-array: 1.1.15

  is-date-object@1.1.0:
    dependencies:
      call-bound: 1.0.4
      has-tostringtag: 1.0.2

  is-descriptor@1.0.3:
    dependencies:
      is-accessor-descriptor: 1.0.1
      is-data-descriptor: 1.0.1

  is-docker@3.0.0: {}

  is-extglob@2.1.1: {}

  is-finalizationregistry@1.1.1:
    dependencies:
      call-bound: 1.0.4

  is-fullwidth-code-point@3.0.0: {}

  is-fullwidth-code-point@4.0.0: {}

  is-fullwidth-code-point@5.0.0:
    dependencies:
      get-east-asian-width: 1.3.0

  is-generator-function@1.1.2:
    dependencies:
      call-bound: 1.0.4
      generator-function: 2.0.1
      get-proto: 1.0.1
      has-tostringtag: 1.0.2
      safe-regex-test: 1.1.0

  is-glob@4.0.3:
    dependencies:
      is-extglob: 2.1.1

  is-in-ci@2.0.0: {}

  is-inside-container@1.0.0:
    dependencies:
      is-docker: 3.0.0

  is-map@2.0.3: {}

  is-negative-zero@2.0.3: {}

  is-number-object@1.1.1:
    dependencies:
      call-bound: 1.0.4
      has-tostringtag: 1.0.2

  is-number@3.0.0:
    dependencies:
      kind-of: 3.2.2

  is-number@7.0.0: {}

  is-path-inside@3.0.3: {}

  is-plain-obj@4.1.0: {}

  is-plain-object@5.0.0: {}

  is-potential-custom-element-name@1.0.1: {}

  is-promise@4.0.0: {}

  is-regex@1.2.1:
    dependencies:
      call-bound: 1.0.4
      gopd: 1.2.0
      has-tostringtag: 1.0.2
      hasown: 2.0.2

  is-set@2.0.3: {}

  is-shared-array-buffer@1.0.4:
    dependencies:
      call-bound: 1.0.4

  is-stream@3.0.0: {}

  is-stream@4.0.1: {}

  is-string@1.1.1:
    dependencies:
      call-bound: 1.0.4
      has-tostringtag: 1.0.2

  is-symbol@1.1.1:
    dependencies:
      call-bound: 1.0.4
      has-symbols: 1.1.0
      safe-regex-test: 1.1.0

  is-typed-array@1.1.15:
    dependencies:
      which-typed-array: 1.1.19

  is-unicode-supported@2.1.0: {}

  is-weakmap@2.0.2: {}

  is-weakref@1.1.1:
    dependencies:
      call-bound: 1.0.4

  is-weakset@2.0.4:
    dependencies:
      call-bound: 1.0.4
      get-intrinsic: 1.3.0

  is-wsl@3.1.0:
    dependencies:
      is-inside-container: 1.0.0

  isarray@2.0.5: {}

  isexe@2.0.0: {}

  istanbul-lib-coverage@3.2.2: {}

  istanbul-lib-report@3.0.1:
    dependencies:
      istanbul-lib-coverage: 3.2.2
      make-dir: 4.0.0
      supports-color: 7.2.0

  istanbul-reports@3.2.0:
    dependencies:
      html-escaper: 2.0.2
      istanbul-lib-report: 3.0.1

  istextorbinary@9.5.0:
    dependencies:
      binaryextensions: 6.11.0
      editions: 6.22.0
      textextensions: 6.11.0

  iterator.prototype@1.1.5:
    dependencies:
      define-data-property: 1.1.4
      es-object-atoms: 1.1.1
      get-intrinsic: 1.3.0
      get-proto: 1.0.1
      has-symbols: 1.1.0
      set-function-name: 2.0.2

  jackspeak@3.4.3:
    dependencies:
      '@isaacs/cliui': 8.0.2
    optionalDependencies:
      '@pkgjs/parseargs': 0.11.0

  jackspeak@4.1.1:
    dependencies:
      '@isaacs/cliui': 8.0.2

  jiti@2.6.1: {}

  jose@6.1.3: {}

  joycon@3.1.1: {}

  js-string-escape@1.0.1: {}

  js-tokens@4.0.0: {}

  js-yaml@3.14.1:
    dependencies:
      argparse: 1.0.10
      esprima: 4.0.1

  js-yaml@4.1.0:
    dependencies:
      argparse: 2.0.1

  jsdom@24.1.3:
    dependencies:
      cssstyle: 4.6.0
      data-urls: 5.0.0
      decimal.js: 10.6.0
      form-data: 4.0.4
      html-encoding-sniffer: 4.0.0
      http-proxy-agent: 7.0.2
      https-proxy-agent: 7.0.6
      is-potential-custom-element-name: 1.0.1
      nwsapi: 2.2.22
      parse5: 7.3.0
      rrweb-cssom: 0.7.1
      saxes: 6.0.0
      symbol-tree: 3.2.4
      tough-cookie: 4.1.4
      w3c-xmlserializer: 5.0.0
      webidl-conversions: 7.0.0
      whatwg-encoding: 3.1.1
      whatwg-mimetype: 4.0.0
      whatwg-url: 14.2.0
      ws: 8.18.3
      xml-name-validator: 5.0.0
    transitivePeerDependencies:
      - bufferutil
      - supports-color
      - utf-8-validate

  jsesc@3.1.0: {}

  json-buffer@3.0.1: {}

  json-schema-traverse@0.4.1: {}

  json-schema-traverse@1.0.0: {}

  json-schema@0.4.0: {}

  json-stable-stringify-without-jsonify@1.0.1: {}

  json5@2.2.3: {}

  jsonc-parser@3.3.1: {}

  jsonfile@6.2.0:
    dependencies:
      universalify: 2.0.1
    optionalDependencies:
      graceful-fs: 4.2.11

  jsonwebtoken@9.0.2:
    dependencies:
      jws: 3.2.2
      lodash.includes: 4.3.0
      lodash.isboolean: 3.0.3
      lodash.isinteger: 4.0.4
      lodash.isnumber: 3.0.3
      lodash.isplainobject: 4.0.6
      lodash.isstring: 4.0.1
      lodash.once: 4.1.1
      ms: 2.1.3
      semver: 7.7.2

  jsx-ast-utils@3.3.5:
    dependencies:
      array-includes: 3.1.9
      array.prototype.flat: 1.3.3
      object.assign: 4.1.7
      object.values: 1.2.1

  jwa@1.4.2:
    dependencies:
      buffer-equal-constant-time: 1.0.1
      ecdsa-sig-formatter: 1.0.11
      safe-buffer: 5.2.1

  jws@3.2.2:
    dependencies:
      jwa: 1.4.2
      safe-buffer: 5.2.1

  keytar@7.9.0:
    dependencies:
      node-addon-api: 4.3.0
      prebuild-install: 7.1.3
    optional: true

  keyv@4.5.4:
    dependencies:
      json-buffer: 3.0.1

  kind-of@3.2.2:
    dependencies:
      is-buffer: 1.1.6

  knip@5.66.2(@types/node@24.3.0)(typescript@5.9.2):
    dependencies:
      '@nodelib/fs.walk': 1.2.8
      '@types/node': 24.3.0
      fast-glob: 3.3.3
      formatly: 0.3.0
      jiti: 2.6.1
      js-yaml: 4.1.0
      minimist: 1.2.8
      oxc-resolver: 11.11.1
      picocolors: 1.1.1
      picomatch: 4.0.3
      smol-toml: 1.4.2
      strip-json-comments: 5.0.2
      typescript: 5.9.2
      zod: 4.1.12

  leven@3.1.0: {}

  levn@0.4.1:
    dependencies:
      prelude-ls: 1.2.1
      type-check: 0.4.0

  lilconfig@3.1.3: {}

  linkify-it@5.0.0:
    dependencies:
      uc.micro: 2.1.0

  lint-staged@15.5.2:
    dependencies:
      chalk: 5.6.0
      commander: 13.1.0
      debug: 4.4.3
      execa: 8.0.1
      lilconfig: 3.1.3
      listr2: 8.3.3
      micromatch: 4.0.8
      pidtree: 0.6.0
      string-argv: 0.3.2
      yaml: 2.8.2
    transitivePeerDependencies:
      - supports-color

  listr2@8.3.3:
    dependencies:
      cli-truncate: 4.0.0
      colorette: 2.0.20
      eventemitter3: 5.0.1
      log-update: 6.1.0
      rfdc: 1.4.1
      wrap-ansi: 9.0.0

  llama-tokenizer-js@1.2.2: {}

  load-json-file@7.0.1: {}

  locate-path@6.0.0:
    dependencies:
      p-locate: 5.0.0

  lodash.includes@4.3.0: {}

  lodash.isboolean@3.0.3: {}

  lodash.isinteger@4.0.4: {}

  lodash.isnumber@3.0.3: {}

  lodash.isplainobject@4.0.6: {}

  lodash.isstring@4.0.1: {}

  lodash.merge@4.6.2: {}

  lodash.once@4.1.1: {}

  lodash.truncate@4.4.2: {}

  lodash@4.17.21: {}

  log-update@6.1.0:
    dependencies:
      ansi-escapes: 7.0.0
      cli-cursor: 5.0.0
      slice-ansi: 7.1.0
      strip-ansi: 7.1.0
      wrap-ansi: 9.0.0

  loose-envify@1.4.0:
    dependencies:
      js-tokens: 4.0.0

  lru-cache@10.4.3: {}

  lru-cache@11.2.2: {}

  lru-cache@5.1.1:
    dependencies:
      yallist: 3.1.1

  lru-cache@6.0.0:
    dependencies:
      yallist: 4.0.0

  make-dir@4.0.0:
    dependencies:
      semver: 7.7.2

  markdown-it@14.1.0:
    dependencies:
      argparse: 2.0.1
      entities: 4.5.0
      linkify-it: 5.0.0
      mdurl: 2.0.0
      punycode.js: 2.3.1
      uc.micro: 2.1.0

  matcher@5.0.0:
    dependencies:
      escape-string-regexp: 5.0.0

  math-intrinsics@1.1.0: {}

  md5-hex@3.0.1:
    dependencies:
      blueimp-md5: 2.19.0

  mdurl@2.0.0: {}

  media-typer@1.1.0: {}

  memoize@10.1.0:
    dependencies:
      mimic-function: 5.0.1

  merge-descriptors@2.0.0: {}

  merge-stream@2.0.0: {}

  merge2@1.4.1: {}

  micromatch@4.0.8:
    dependencies:
      braces: 3.0.3
      picomatch: 2.3.1

  mime-db@1.52.0: {}

  mime-db@1.54.0: {}

  mime-types@2.1.35:
    dependencies:
      mime-db: 1.52.0

  mime-types@3.0.2:
    dependencies:
      mime-db: 1.54.0

  mime@1.6.0: {}

  mimic-fn@2.1.0: {}

  mimic-fn@4.0.0: {}

  mimic-function@5.0.1: {}

  mimic-response@3.1.0:
    optional: true

  minimatch@10.1.1:
    dependencies:
      '@isaacs/brace-expansion': 5.0.0

  minimatch@3.1.2:
    dependencies:
      brace-expansion: 1.1.12

  minimatch@9.0.5:
    dependencies:
      brace-expansion: 2.0.2

  minimist@1.2.8: {}

  minipass@7.1.2: {}

  minizlib@3.1.0:
    dependencies:
      minipass: 7.1.2

  mkdirp-classic@0.5.3:
    optional: true

  ms@2.1.3: {}

  mute-stream@0.0.8: {}

  mylas@2.1.13: {}

  mz@2.7.0:
    dependencies:
      any-promise: 1.3.0
      object-assign: 4.1.1
      thenify-all: 1.6.0

  napi-build-utils@2.0.0:
    optional: true

  natural-compare@1.4.0: {}

  negotiator@1.0.0: {}

  node-abi@3.85.0:
    dependencies:
      semver: 7.7.2
    optional: true

  node-addon-api@4.3.0:
    optional: true

  node-fetch@2.7.0:
    dependencies:
      whatwg-url: 5.0.0

  node-gyp-build@4.8.4: {}

  node-releases@2.0.26: {}

  node-sarif-builder@3.3.0:
    dependencies:
      '@types/sarif': 2.1.7
      fs-extra: 11.3.2

  nofilter@3.1.0: {}

  nopt@8.1.0:
    dependencies:
      abbrev: 3.0.1

  normalize-package-data@6.0.2:
    dependencies:
      hosted-git-info: 7.0.2
      semver: 7.7.2
      validate-npm-package-license: 3.0.4

  normalize-path@3.0.0: {}

  npm-run-path@5.3.0:
    dependencies:
      path-key: 4.0.0

  npm-run-path@6.0.0:
    dependencies:
      path-key: 4.0.0
      unicorn-magic: 0.3.0

  nth-check@2.1.1:
    dependencies:
      boolbase: 1.0.0

  nwsapi@2.2.22: {}

  object-assign@4.1.1: {}

  object-inspect@1.13.4: {}

  object-keys@1.1.1: {}

  object.assign@4.1.7:
    dependencies:
      call-bind: 1.0.8
      call-bound: 1.0.4
      define-properties: 1.2.1
      es-object-atoms: 1.1.1
      has-symbols: 1.1.0
      object-keys: 1.1.1

  object.entries@1.1.9:
    dependencies:
      call-bind: 1.0.8
      call-bound: 1.0.4
      define-properties: 1.2.1
      es-object-atoms: 1.1.1

  object.fromentries@2.0.8:
    dependencies:
      call-bind: 1.0.8
      define-properties: 1.2.1
      es-abstract: 1.24.0
      es-object-atoms: 1.1.1

  object.values@1.2.1:
    dependencies:
      call-bind: 1.0.8
      call-bound: 1.0.4
      define-properties: 1.2.1
      es-object-atoms: 1.1.1

  on-exit-leak-free@2.1.2: {}

  on-finished@2.4.1:
    dependencies:
      ee-first: 1.1.1

  once@1.4.0:
    dependencies:
      wrappy: 1.0.2

  onetime@5.1.2:
    dependencies:
      mimic-fn: 2.1.0

  onetime@6.0.0:
    dependencies:
      mimic-fn: 4.0.0

  onetime@7.0.0:
    dependencies:
      mimic-function: 5.0.1

  open@10.2.0:
    dependencies:
      default-browser: 5.4.0
      define-lazy-prop: 3.0.0
      is-inside-container: 1.0.0
      wsl-utils: 0.1.0

  optionator@0.9.4:
    dependencies:
      deep-is: 0.1.4
      fast-levenshtein: 2.0.6
      levn: 0.4.1
      prelude-ls: 1.2.1
      type-check: 0.4.0
      word-wrap: 1.2.5

  own-keys@1.0.1:
    dependencies:
      get-intrinsic: 1.3.0
      object-keys: 1.1.1
      safe-push-apply: 1.0.0

  oxc-resolver@11.11.1:
    optionalDependencies:
      '@oxc-resolver/binding-android-arm-eabi': 11.11.1
      '@oxc-resolver/binding-android-arm64': 11.11.1
      '@oxc-resolver/binding-darwin-arm64': 11.11.1
      '@oxc-resolver/binding-darwin-x64': 11.11.1
      '@oxc-resolver/binding-freebsd-x64': 11.11.1
      '@oxc-resolver/binding-linux-arm-gnueabihf': 11.11.1
      '@oxc-resolver/binding-linux-arm-musleabihf': 11.11.1
      '@oxc-resolver/binding-linux-arm64-gnu': 11.11.1
      '@oxc-resolver/binding-linux-arm64-musl': 11.11.1
      '@oxc-resolver/binding-linux-ppc64-gnu': 11.11.1
      '@oxc-resolver/binding-linux-riscv64-gnu': 11.11.1
      '@oxc-resolver/binding-linux-riscv64-musl': 11.11.1
      '@oxc-resolver/binding-linux-s390x-gnu': 11.11.1
      '@oxc-resolver/binding-linux-x64-gnu': 11.11.1
      '@oxc-resolver/binding-linux-x64-musl': 11.11.1
      '@oxc-resolver/binding-wasm32-wasi': 11.11.1
      '@oxc-resolver/binding-win32-arm64-msvc': 11.11.1
      '@oxc-resolver/binding-win32-ia32-msvc': 11.11.1
      '@oxc-resolver/binding-win32-x64-msvc': 11.11.1

  p-limit@3.1.0:
    dependencies:
      yocto-queue: 0.1.0

  p-locate@5.0.0:
    dependencies:
      p-limit: 3.1.0

  p-map@7.0.3: {}

  package-config@5.0.0:
    dependencies:
      find-up-simple: 1.0.1
      load-json-file: 7.0.1

  package-json-from-dist@1.0.1: {}

  parent-module@1.0.1:
    dependencies:
      callsites: 3.1.0

  parse-json@8.3.0:
    dependencies:
      '@babel/code-frame': 7.27.1
      index-to-position: 1.2.0
      type-fest: 4.41.0

  parse-ms@4.0.0: {}

  parse-semver@1.1.1:
    dependencies:
      semver: 5.7.2

  parse5-htmlparser2-tree-adapter@6.0.1:
    dependencies:
      parse5: 6.0.1

  parse5-htmlparser2-tree-adapter@7.1.0:
    dependencies:
      domhandler: 5.0.3
      parse5: 7.3.0

  parse5-parser-stream@7.1.2:
    dependencies:
      parse5: 7.3.0

  parse5@5.1.1: {}

  parse5@6.0.1: {}

  parse5@7.3.0:
    dependencies:
      entities: 6.0.1

  parseurl@1.3.3: {}

  patch-console@2.0.0: {}

  path-exists@4.0.0: {}

  path-is-absolute@1.0.1: {}

  path-key@3.1.1: {}

  path-key@4.0.0: {}

  path-parse@1.0.7: {}

  path-scurry@1.11.1:
    dependencies:
      lru-cache: 10.4.3
      minipass: 7.1.2

  path-scurry@2.0.1:
    dependencies:
      lru-cache: 11.2.2
      minipass: 7.1.2

  path-to-regexp@8.3.0: {}

  path-type@4.0.0: {}

  path-type@6.0.0: {}

  pend@1.2.0: {}

  picocolors@1.1.1: {}

  picomatch@2.3.1: {}

  picomatch@4.0.3: {}

<<<<<<< HEAD
  pidtree@0.6.0: {}
=======
  pino-abstract-transport@2.0.0:
    dependencies:
      split2: 4.2.0

  pino-pretty@11.3.0:
    dependencies:
      colorette: 2.0.20
      dateformat: 4.6.3
      fast-copy: 3.0.2
      fast-safe-stringify: 2.1.1
      help-me: 5.0.0
      joycon: 3.1.1
      minimist: 1.2.8
      on-exit-leak-free: 2.1.2
      pino-abstract-transport: 2.0.0
      pump: 3.0.3
      readable-stream: 4.7.0
      secure-json-parse: 2.7.0
      sonic-boom: 4.2.0
      strip-json-comments: 3.1.1

  pino-roll@4.0.0:
    dependencies:
      date-fns: 4.1.0
      sonic-boom: 4.2.0

  pino-std-serializers@7.0.0: {}

  pino@10.1.0:
    dependencies:
      '@pinojs/redact': 0.4.0
      atomic-sleep: 1.0.0
      on-exit-leak-free: 2.1.2
      pino-abstract-transport: 2.0.0
      pino-std-serializers: 7.0.0
      process-warning: 5.0.0
      quick-format-unescaped: 4.0.4
      real-require: 0.2.0
      safe-stable-stringify: 2.5.0
      sonic-boom: 4.2.0
      thread-stream: 3.1.0
>>>>>>> beb64008

  pkce-challenge@5.0.1: {}

  plimit-lit@1.6.1:
    dependencies:
      queue-lit: 1.5.2

  plur@5.1.0:
    dependencies:
      irregular-plurals: 3.5.0

  pluralize@2.0.0: {}

  pluralize@8.0.0: {}

  possible-typed-array-names@1.1.0: {}

  prebuild-install@7.1.3:
    dependencies:
      detect-libc: 2.1.2
      expand-template: 2.0.3
      github-from-package: 0.0.0
      minimist: 1.2.8
      mkdirp-classic: 0.5.3
      napi-build-utils: 2.0.0
      node-abi: 3.85.0
      pump: 3.0.3
      rc: 1.2.8
      simple-get: 4.0.1
      tar-fs: 2.1.4
      tunnel-agent: 0.6.0
    optional: true

  prelude-ls@1.2.1: {}

  pretty-ms@9.3.0:
    dependencies:
      parse-ms: 4.0.0

  process-warning@5.0.0: {}

  process@0.11.10: {}

  prop-types@15.8.1:
    dependencies:
      loose-envify: 1.4.0
      object-assign: 4.1.1
      react-is: 16.13.1

  proxy-addr@2.0.7:
    dependencies:
      forwarded: 0.2.0
      ipaddr.js: 1.9.1

  psl@1.15.0:
    dependencies:
      punycode: 2.3.1

  pump@3.0.3:
    dependencies:
      end-of-stream: 1.4.5
      once: 1.4.0

  punycode.js@2.3.1: {}

  punycode@2.3.1: {}

  qs@6.14.0:
    dependencies:
      side-channel: 1.1.0

  querystringify@2.2.0: {}

  queue-lit@1.5.2: {}

  queue-microtask@1.2.3: {}

  quick-format-unescaped@4.0.4: {}

  range-parser@1.2.1: {}

  raw-body@3.0.2:
    dependencies:
      bytes: 3.1.2
      http-errors: 2.0.1
      iconv-lite: 0.7.0
      unpipe: 1.0.0

  rc-config-loader@4.1.3:
    dependencies:
      debug: 4.4.3
      js-yaml: 4.1.0
      json5: 2.2.3
      require-from-string: 2.0.2
    transitivePeerDependencies:
      - supports-color

  rc@1.2.8:
    dependencies:
      deep-extend: 0.6.0
      ini: 1.3.8
      minimist: 1.2.8
      strip-json-comments: 2.0.1
    optional: true

  react-is@16.13.1: {}

  react-reconciler@0.32.0(react@19.1.1):
    dependencies:
      react: 19.1.1
      scheduler: 0.26.0

  react@19.1.1: {}

  read-pkg@9.0.1:
    dependencies:
      '@types/normalize-package-data': 2.4.4
      normalize-package-data: 6.0.2
      parse-json: 8.3.0
      type-fest: 4.41.0
      unicorn-magic: 0.1.0

  read@1.0.7:
    dependencies:
      mute-stream: 0.0.8

  readable-stream@3.6.2:
    dependencies:
      inherits: 2.0.4
      string_decoder: 1.3.0
      util-deprecate: 1.0.2
    optional: true

  readable-stream@4.7.0:
    dependencies:
      abort-controller: 3.0.0
      buffer: 6.0.3
      events: 3.3.0
      process: 0.11.10
      string_decoder: 1.3.0

  readdirp@3.6.0:
    dependencies:
      picomatch: 2.3.1

  real-require@0.2.0: {}

  reflect.getprototypeof@1.0.10:
    dependencies:
      call-bind: 1.0.8
      define-properties: 1.2.1
      es-abstract: 1.24.0
      es-errors: 1.3.0
      es-object-atoms: 1.1.1
      get-intrinsic: 1.3.0
      get-proto: 1.0.1
      which-builtin-type: 1.2.1

  regexp.prototype.flags@1.5.4:
    dependencies:
      call-bind: 1.0.8
      define-properties: 1.2.1
      es-errors: 1.3.0
      get-proto: 1.0.1
      gopd: 1.2.0
      set-function-name: 2.0.2

  require-directory@2.1.1: {}

  require-from-string@2.0.2: {}

  requires-port@1.0.0: {}

  resolve-cwd@3.0.0:
    dependencies:
      resolve-from: 5.0.0

  resolve-from@4.0.0: {}

  resolve-from@5.0.0: {}

  resolve-pkg-maps@1.0.0: {}

  resolve@2.0.0-next.5:
    dependencies:
      is-core-module: 2.16.1
      path-parse: 1.0.7
      supports-preserve-symlinks-flag: 1.0.0

  restore-cursor@4.0.0:
    dependencies:
      onetime: 5.1.2
      signal-exit: 3.0.7

  restore-cursor@5.1.0:
    dependencies:
      onetime: 7.0.0
      signal-exit: 4.1.0

  reusify@1.1.0: {}

  rfdc@1.4.1: {}

  rimraf@3.0.2:
    dependencies:
      glob: 7.2.3

  router@2.2.0:
    dependencies:
      debug: 4.4.3
      depd: 2.0.0
      is-promise: 4.0.0
      parseurl: 1.3.3
      path-to-regexp: 8.3.0
    transitivePeerDependencies:
      - supports-color

  rrweb-cssom@0.7.1: {}

  rrweb-cssom@0.8.0: {}

  run-applescript@7.1.0: {}

  run-parallel@1.2.0:
    dependencies:
      queue-microtask: 1.2.3

  safe-array-concat@1.1.3:
    dependencies:
      call-bind: 1.0.8
      call-bound: 1.0.4
      get-intrinsic: 1.3.0
      has-symbols: 1.1.0
      isarray: 2.0.5

  safe-buffer@5.2.1: {}

  safe-push-apply@1.0.0:
    dependencies:
      es-errors: 1.3.0
      isarray: 2.0.5

  safe-regex-test@1.1.0:
    dependencies:
      call-bound: 1.0.4
      es-errors: 1.3.0
      is-regex: 1.2.1

  safe-stable-stringify@2.5.0: {}

  safer-buffer@2.1.2: {}

  sax@1.4.3: {}

  saxes@6.0.0:
    dependencies:
      xmlchars: 2.2.0

  scheduler@0.26.0: {}

  secretlint@10.2.2:
    dependencies:
      '@secretlint/config-creator': 10.2.2
      '@secretlint/formatter': 10.2.2
      '@secretlint/node': 10.2.2
      '@secretlint/profiler': 10.2.2
      debug: 4.4.3
      globby: 14.1.0
      read-pkg: 9.0.1
    transitivePeerDependencies:
      - supports-color

  secure-json-parse@2.7.0: {}

  semver@5.7.2: {}

  semver@6.3.1: {}

  semver@7.7.2: {}

  send@1.2.0:
    dependencies:
      debug: 4.4.3
      encodeurl: 2.0.0
      escape-html: 1.0.3
      etag: 1.8.1
      fresh: 2.0.0
      http-errors: 2.0.1
      mime-types: 3.0.2
      ms: 2.1.3
      on-finished: 2.4.1
      range-parser: 1.2.1
      statuses: 2.0.2
    transitivePeerDependencies:
      - supports-color

  serialize-error@7.0.1:
    dependencies:
      type-fest: 0.13.1

  serve-static@2.2.0:
    dependencies:
      encodeurl: 2.0.0
      escape-html: 1.0.3
      parseurl: 1.3.3
      send: 1.2.0
    transitivePeerDependencies:
      - supports-color

  set-function-length@1.2.2:
    dependencies:
      define-data-property: 1.1.4
      es-errors: 1.3.0
      function-bind: 1.1.2
      get-intrinsic: 1.3.0
      gopd: 1.2.0
      has-property-descriptors: 1.0.2

  set-function-name@2.0.2:
    dependencies:
      define-data-property: 1.1.4
      es-errors: 1.3.0
      functions-have-names: 1.2.3
      has-property-descriptors: 1.0.2

  set-proto@1.0.0:
    dependencies:
      dunder-proto: 1.0.1
      es-errors: 1.3.0
      es-object-atoms: 1.1.1

  setprototypeof@1.2.0: {}

  shebang-command@2.0.0:
    dependencies:
      shebang-regex: 3.0.0

  shebang-regex@3.0.0: {}

  side-channel-list@1.0.0:
    dependencies:
      es-errors: 1.3.0
      object-inspect: 1.13.4

  side-channel-map@1.0.1:
    dependencies:
      call-bound: 1.0.4
      es-errors: 1.3.0
      get-intrinsic: 1.3.0
      object-inspect: 1.13.4

  side-channel-weakmap@1.0.2:
    dependencies:
      call-bound: 1.0.4
      es-errors: 1.3.0
      get-intrinsic: 1.3.0
      object-inspect: 1.13.4
      side-channel-map: 1.0.1

  side-channel@1.1.0:
    dependencies:
      es-errors: 1.3.0
      object-inspect: 1.13.4
      side-channel-list: 1.0.0
      side-channel-map: 1.0.1
      side-channel-weakmap: 1.0.2

  signal-exit@3.0.7: {}

  signal-exit@4.1.0: {}

  simple-concat@1.0.1:
    optional: true

  simple-get@4.0.1:
    dependencies:
      decompress-response: 6.0.0
      once: 1.4.0
      simple-concat: 1.0.1
    optional: true

  slash@3.0.0: {}

  slash@5.1.0: {}

  slice-ansi@4.0.0:
    dependencies:
      ansi-styles: 4.3.0
      astral-regex: 2.0.0
      is-fullwidth-code-point: 3.0.0

  slice-ansi@5.0.0:
    dependencies:
      ansi-styles: 6.2.1
      is-fullwidth-code-point: 4.0.0

  slice-ansi@7.1.0:
    dependencies:
      ansi-styles: 6.2.1
      is-fullwidth-code-point: 5.0.0

  smol-toml@1.4.2: {}

  sonic-boom@4.2.0:
    dependencies:
      atomic-sleep: 1.0.0

  spdx-correct@3.2.0:
    dependencies:
      spdx-expression-parse: 3.0.1
      spdx-license-ids: 3.0.22

  spdx-exceptions@2.5.0: {}

  spdx-expression-parse@3.0.1:
    dependencies:
      spdx-exceptions: 2.5.0
      spdx-license-ids: 3.0.22

  spdx-license-ids@3.0.22: {}

  split2@4.2.0: {}

  sprintf-js@1.0.3: {}

  stack-utils@2.0.6:
    dependencies:
      escape-string-regexp: 2.0.0

  statuses@2.0.2: {}

  stop-iteration-iterator@1.1.0:
    dependencies:
      es-errors: 1.3.0
      internal-slot: 1.1.0

  string-argv@0.3.2: {}

  string-width@4.2.3:
    dependencies:
      emoji-regex: 8.0.0
      is-fullwidth-code-point: 3.0.0
      strip-ansi: 6.0.1

  string-width@5.1.2:
    dependencies:
      eastasianwidth: 0.2.0
      emoji-regex: 9.2.2
      strip-ansi: 7.1.0

  string-width@7.2.0:
    dependencies:
      emoji-regex: 10.5.0
      get-east-asian-width: 1.3.0
      strip-ansi: 7.1.0

  string.prototype.matchall@4.0.12:
    dependencies:
      call-bind: 1.0.8
      call-bound: 1.0.4
      define-properties: 1.2.1
      es-abstract: 1.24.0
      es-errors: 1.3.0
      es-object-atoms: 1.1.1
      get-intrinsic: 1.3.0
      gopd: 1.2.0
      has-symbols: 1.1.0
      internal-slot: 1.1.0
      regexp.prototype.flags: 1.5.4
      set-function-name: 2.0.2
      side-channel: 1.1.0

  string.prototype.repeat@1.0.0:
    dependencies:
      define-properties: 1.2.1
      es-abstract: 1.24.0

  string.prototype.trim@1.2.10:
    dependencies:
      call-bind: 1.0.8
      call-bound: 1.0.4
      define-data-property: 1.1.4
      define-properties: 1.2.1
      es-abstract: 1.24.0
      es-object-atoms: 1.1.1
      has-property-descriptors: 1.0.2

  string.prototype.trimend@1.0.9:
    dependencies:
      call-bind: 1.0.8
      call-bound: 1.0.4
      define-properties: 1.2.1
      es-object-atoms: 1.1.1

  string.prototype.trimstart@1.0.8:
    dependencies:
      call-bind: 1.0.8
      define-properties: 1.2.1
      es-object-atoms: 1.1.1

  string_decoder@1.3.0:
    dependencies:
      safe-buffer: 5.2.1

  strip-ansi@6.0.1:
    dependencies:
      ansi-regex: 5.0.1

  strip-ansi@7.1.0:
    dependencies:
      ansi-regex: 6.2.0

  strip-final-newline@3.0.0: {}

  strip-final-newline@4.0.0: {}

  strip-json-comments@2.0.1:
    optional: true

  strip-json-comments@3.1.1: {}

  strip-json-comments@5.0.2: {}

  structured-source@4.0.0:
    dependencies:
      boundary: 2.0.0

  supertap@3.0.1:
    dependencies:
      indent-string: 5.0.0
      js-yaml: 3.14.1
      serialize-error: 7.0.1
      strip-ansi: 7.1.0

  supports-color@7.2.0:
    dependencies:
      has-flag: 4.0.0

  supports-color@8.1.1:
    dependencies:
      has-flag: 4.0.0

  supports-hyperlinks@3.2.0:
    dependencies:
      has-flag: 4.0.0
      supports-color: 7.2.0

  supports-preserve-symlinks-flag@1.0.0: {}

  symbol-tree@3.2.4: {}

  table@6.9.0:
    dependencies:
      ajv: 8.17.1
      lodash.truncate: 4.4.2
      slice-ansi: 4.0.0
      string-width: 4.2.3
      strip-ansi: 6.0.1

  tar-fs@2.1.4:
    dependencies:
      chownr: 1.1.4
      mkdirp-classic: 0.5.3
      pump: 3.0.3
      tar-stream: 2.2.0
    optional: true

  tar-stream@2.2.0:
    dependencies:
      bl: 4.1.0
      end-of-stream: 1.4.5
      fs-constants: 1.0.0
      inherits: 2.0.4
      readable-stream: 3.6.2
    optional: true

  tar@7.5.2:
    dependencies:
      '@isaacs/fs-minipass': 4.0.1
      chownr: 3.0.0
      minipass: 7.1.2
      minizlib: 3.1.0
      yallist: 5.0.0

  temp-dir@3.0.0: {}

  terminal-link@4.0.0:
    dependencies:
      ansi-escapes: 7.0.0
      supports-hyperlinks: 3.2.0

  test-exclude@7.0.1:
    dependencies:
      '@istanbuljs/schema': 0.1.3
      glob: 10.4.5
      minimatch: 9.0.5

  text-table@0.2.0: {}

  textextensions@6.11.0:
    dependencies:
      editions: 6.22.0

  thenify-all@1.6.0:
    dependencies:
      thenify: 3.3.1

  thenify@3.3.1:
    dependencies:
      any-promise: 1.3.0

  thread-stream@3.1.0:
    dependencies:
      real-require: 0.2.0

  tiktoken@1.0.22: {}

  time-zone@1.0.0: {}

  tinycolor2@1.6.0: {}

  tinygradient@1.1.5:
    dependencies:
      '@types/tinycolor2': 1.4.6
      tinycolor2: 1.6.0

  tmp@0.2.5: {}

  to-regex-range@5.0.1:
    dependencies:
      is-number: 7.0.0

  to-rotated@1.0.0: {}

  toidentifier@1.0.1: {}

  tough-cookie@4.1.4:
    dependencies:
      psl: 1.15.0
      punycode: 2.3.1
      universalify: 0.2.0
      url-parse: 1.5.10

  tr46@0.0.3: {}

  tr46@5.1.1:
    dependencies:
      punycode: 2.3.1

  ts-api-utils@2.1.0(typescript@5.9.2):
    dependencies:
      typescript: 5.9.2

  tsc-alias@1.8.16:
    dependencies:
      chokidar: 3.6.0
      commander: 9.5.0
      get-tsconfig: 4.12.0
      globby: 11.1.0
      mylas: 2.1.13
      normalize-path: 3.0.0
      plimit-lit: 1.6.1

  tslib@2.8.1: {}

  tsx@4.20.6:
    dependencies:
      esbuild: 0.25.12
      get-tsconfig: 4.12.0
    optionalDependencies:
      fsevents: 2.3.3

  tunnel-agent@0.6.0:
    dependencies:
      safe-buffer: 5.2.1
    optional: true

  tunnel@0.0.6: {}

  turndown-plugin-gfm@1.0.2: {}

  turndown@7.2.2:
    dependencies:
      '@mixmark-io/domino': 2.2.0

  type-check@0.4.0:
    dependencies:
      prelude-ls: 1.2.1

  type-fest@0.13.1: {}

  type-fest@0.20.2: {}

  type-fest@4.41.0: {}

  type-is@2.0.1:
    dependencies:
      content-type: 1.0.5
      media-typer: 1.1.0
      mime-types: 3.0.2

  typed-array-buffer@1.0.3:
    dependencies:
      call-bound: 1.0.4
      es-errors: 1.3.0
      is-typed-array: 1.1.15

  typed-array-byte-length@1.0.3:
    dependencies:
      call-bind: 1.0.8
      for-each: 0.3.5
      gopd: 1.2.0
      has-proto: 1.2.0
      is-typed-array: 1.1.15

  typed-array-byte-offset@1.0.4:
    dependencies:
      available-typed-arrays: 1.0.7
      call-bind: 1.0.8
      for-each: 0.3.5
      gopd: 1.2.0
      has-proto: 1.2.0
      is-typed-array: 1.1.15
      reflect.getprototypeof: 1.0.10

  typed-array-length@1.0.7:
    dependencies:
      call-bind: 1.0.8
      for-each: 0.3.5
      gopd: 1.2.0
      is-typed-array: 1.1.15
      possible-typed-array-names: 1.1.0
      reflect.getprototypeof: 1.0.10

  typed-rest-client@1.8.11:
    dependencies:
      qs: 6.14.0
      tunnel: 0.0.6
      underscore: 1.13.7

  typescript-eslint@8.46.2(eslint@9.38.0(jiti@2.6.1))(typescript@5.9.2):
    dependencies:
      '@typescript-eslint/eslint-plugin': 8.46.2(@typescript-eslint/parser@8.46.2(eslint@9.38.0(jiti@2.6.1))(typescript@5.9.2))(eslint@9.38.0(jiti@2.6.1))(typescript@5.9.2)
      '@typescript-eslint/parser': 8.46.2(eslint@9.38.0(jiti@2.6.1))(typescript@5.9.2)
      '@typescript-eslint/typescript-estree': 8.46.2(typescript@5.9.2)
      '@typescript-eslint/utils': 8.46.2(eslint@9.38.0(jiti@2.6.1))(typescript@5.9.2)
      eslint: 9.38.0(jiti@2.6.1)
      typescript: 5.9.2
    transitivePeerDependencies:
      - supports-color

  typescript@5.9.2: {}

  uc.micro@2.1.0: {}

  unbox-primitive@1.1.0:
    dependencies:
      call-bound: 1.0.4
      has-bigints: 1.1.0
      has-symbols: 1.1.0
      which-boxed-primitive: 1.1.1

  underscore@1.13.7: {}

  undici-types@5.26.5: {}

  undici-types@6.21.0: {}

  undici-types@7.10.0: {}

  undici@7.16.0: {}

  unicorn-magic@0.1.0: {}

  unicorn-magic@0.3.0: {}

  universalify@0.2.0: {}

  universalify@2.0.1: {}

  unpipe@1.0.0: {}

  update-browserslist-db@1.1.4(browserslist@4.27.0):
    dependencies:
      browserslist: 4.27.0
      escalade: 3.2.0
      picocolors: 1.1.1

  uri-js@4.4.1:
    dependencies:
      punycode: 2.3.1

  url-join@4.0.1: {}

  url-parse@1.5.10:
    dependencies:
      querystringify: 2.2.0
      requires-port: 1.0.0

  util-deprecate@1.0.2:
    optional: true

  uuid@8.3.2: {}

  v8-to-istanbul@9.3.0:
    dependencies:
      '@jridgewell/trace-mapping': 0.3.31
      '@types/istanbul-lib-coverage': 2.0.6
      convert-source-map: 2.0.0

  validate-npm-package-license@3.0.4:
    dependencies:
      spdx-correct: 3.2.0
      spdx-expression-parse: 3.0.1

  vary@1.1.2: {}

  version-range@4.15.0: {}

  w3c-xmlserializer@5.0.0:
    dependencies:
      xml-name-validator: 5.0.0

  walk-up-path@4.0.0: {}

  webidl-conversions@3.0.1: {}

  webidl-conversions@7.0.0: {}

  well-known-symbols@2.0.0: {}

  whatwg-encoding@3.1.1:
    dependencies:
      iconv-lite: 0.6.3

  whatwg-mimetype@4.0.0: {}

  whatwg-url@14.2.0:
    dependencies:
      tr46: 5.1.1
      webidl-conversions: 7.0.0

  whatwg-url@5.0.0:
    dependencies:
      tr46: 0.0.3
      webidl-conversions: 3.0.1

  which-boxed-primitive@1.1.1:
    dependencies:
      is-bigint: 1.1.0
      is-boolean-object: 1.2.2
      is-number-object: 1.1.1
      is-string: 1.1.1
      is-symbol: 1.1.1

  which-builtin-type@1.2.1:
    dependencies:
      call-bound: 1.0.4
      function.prototype.name: 1.1.8
      has-tostringtag: 1.0.2
      is-async-function: 2.1.1
      is-date-object: 1.1.0
      is-finalizationregistry: 1.1.1
      is-generator-function: 1.1.2
      is-regex: 1.2.1
      is-weakref: 1.1.1
      isarray: 2.0.5
      which-boxed-primitive: 1.1.1
      which-collection: 1.0.2
      which-typed-array: 1.1.19

  which-collection@1.0.2:
    dependencies:
      is-map: 2.0.3
      is-set: 2.0.3
      is-weakmap: 2.0.2
      is-weakset: 2.0.4

  which-typed-array@1.1.19:
    dependencies:
      available-typed-arrays: 1.0.7
      call-bind: 1.0.8
      call-bound: 1.0.4
      for-each: 0.3.5
      get-proto: 1.0.1
      gopd: 1.2.0
      has-tostringtag: 1.0.2

  which@2.0.2:
    dependencies:
      isexe: 2.0.0

  widest-line@5.0.0:
    dependencies:
      string-width: 7.2.0

  window-size@1.1.1:
    dependencies:
      define-property: 1.0.0
      is-number: 3.0.0

  word-wrap@1.2.5: {}

  wrap-ansi@7.0.0:
    dependencies:
      ansi-styles: 4.3.0
      string-width: 4.2.3
      strip-ansi: 6.0.1

  wrap-ansi@8.1.0:
    dependencies:
      ansi-styles: 6.2.1
      string-width: 5.1.2
      strip-ansi: 7.1.0

  wrap-ansi@9.0.0:
    dependencies:
      ansi-styles: 6.2.1
      string-width: 7.2.0
      strip-ansi: 7.1.0

  wrappy@1.0.2: {}

  write-file-atomic@6.0.0:
    dependencies:
      imurmurhash: 0.1.4
      signal-exit: 4.1.0

  ws@8.18.3: {}

  wsl-utils@0.1.0:
    dependencies:
      is-wsl: 3.1.0

  xdg-basedir@5.1.0: {}

  xml-name-validator@5.0.0: {}

  xml2js@0.5.0:
    dependencies:
      sax: 1.4.3
      xmlbuilder: 11.0.1

  xmlbuilder@11.0.1: {}

  xmlchars@2.2.0: {}

  y18n@5.0.8: {}

  yallist@3.1.1: {}

  yallist@4.0.0: {}

  yallist@5.0.0: {}

  yaml@2.8.2: {}

  yargs-parser@20.2.9: {}

  yargs-parser@21.1.1: {}

  yargs@16.2.0:
    dependencies:
      cliui: 7.0.4
      escalade: 3.2.0
      get-caller-file: 2.0.5
      require-directory: 2.1.1
      string-width: 4.2.3
      y18n: 5.0.8
      yargs-parser: 20.2.9

  yargs@17.7.2:
    dependencies:
      cliui: 8.0.1
      escalade: 3.2.0
      get-caller-file: 2.0.5
      require-directory: 2.1.1
      string-width: 4.2.3
      y18n: 5.0.8
      yargs-parser: 21.1.1

  yauzl@2.10.0:
    dependencies:
      buffer-crc32: 0.2.13
      fd-slicer: 1.1.0

  yazl@2.5.1:
    dependencies:
      buffer-crc32: 0.2.13

  yocto-queue@0.1.0: {}

  yoctocolors@2.1.2: {}

  yoga-layout@3.2.1: {}

  zod-to-json-schema@3.25.0(zod@4.1.12):
    dependencies:
      zod: 4.1.12

  zod-validation-error@4.0.2(zod@4.1.12):
    dependencies:
      zod: 4.1.12

  zod@4.1.12: {}<|MERGE_RESOLUTION|>--- conflicted
+++ resolved
@@ -14,9 +14,6 @@
       '@anthropic-ai/tokenizer':
         specifier: ^0.0.4
         version: 0.0.4
-      '@mishieck/ink-titled-box':
-        specifier: ^0.3.0
-        version: 0.3.0(ink@6.3.1(@types/react@19.1.12)(react@19.1.1))(react@19.1.1)(typescript@5.9.2)
       '@modelcontextprotocol/sdk':
         specifier: ^1.17.3
         version: 1.24.0(zod@4.1.12)
@@ -719,13 +716,6 @@
     engines: {node: '>=18'}
     hasBin: true
 
-  '@mishieck/ink-titled-box@0.3.0':
-    resolution: {integrity: sha512-ugzVH9hixp3hwKfQ8On/qnsrdAxS3y9rTu/aGOFed4zVUvtZyGZNIR4rxAwXult8HKI4vJEh0OM8wib9NPrwUg==}
-    peerDependencies:
-      ink: ^6.0.0
-      react: ^19.1.0
-      typescript: ^5
-
   '@mixmark-io/domino@2.2.0':
     resolution: {integrity: sha512-Y28PR25bHXUg88kCV7nivXrP2Nj2RueZ3/l/jdx6J9f8J4nsEGcgX0Qe6lt7Pa+J79+kPiJU3LguR6O/6zrLOw==}
 
@@ -1906,18 +1896,16 @@
     resolution: {integrity: sha512-aIL5Fx7mawVa300al2BnEE4iNvo1qETxLrPI/o05L7z6go7fCw1J6EQmbK4FmJ2AS7kgVF/KEZWufBfdClMcPg==}
     engines: {node: '>= 0.6'}
 
-<<<<<<< HEAD
-  eventemitter3@5.0.1:
-    resolution: {integrity: sha512-GWkBvjiSZK87ELrYOSESUYeVIc9mvLLf/nXalMOS5dYrgZq9o5OVkbZAVM06CVxYsCwH9BDZFPlQTlPA1j4ahA==}
-=======
   event-target-shim@5.0.1:
     resolution: {integrity: sha512-i/2XbnSz/uxRCU6+NdVJgKWDTM427+MqYbkQzD321DuCQJUqOuJKIA0IM2+W2xtYHdKOmZ4dR6fExsd4SXL+WQ==}
     engines: {node: '>=6'}
 
+  eventemitter3@5.0.1:
+    resolution: {integrity: sha512-GWkBvjiSZK87ELrYOSESUYeVIc9mvLLf/nXalMOS5dYrgZq9o5OVkbZAVM06CVxYsCwH9BDZFPlQTlPA1j4ahA==}
+
   events@3.3.0:
     resolution: {integrity: sha512-mQw+2fkQbALzQ7V0MY0IqdnXNOeTtP4r0lN9z7AAawCXgqea7bDii20AYrIBrFd/Hx0M2Ocz6S111CaFkUcb0Q==}
     engines: {node: '>=0.8.x'}
->>>>>>> beb64008
 
   eventsource-parser@3.0.6:
     resolution: {integrity: sha512-Vo1ab+QXPzZ4tCa8SwIHJFaSzy4R6SHf7BY79rFBDf0idraZWAkYrDjDj8uWaSm3S2TK+hJ7/t1CEmZ7jXw+pg==}
@@ -3155,11 +3143,11 @@
     resolution: {integrity: sha512-5gTmgEY/sqK6gFXLIsQNH19lWb4ebPDLA4SdLP7dsWkIXHWlG66oPuVvXSGFPppYZz8ZDZq0dYYrbHfBCVUb1Q==}
     engines: {node: '>=12'}
 
-<<<<<<< HEAD
   pidtree@0.6.0:
     resolution: {integrity: sha512-eG2dWTVw5bzqGRztnHExczNxt5VGsE6OwTeCG3fdUf9KBsZzO3R5OIIIzWR+iZA0NtZ+RDVdaoE2dK1cn6jH4g==}
     engines: {node: '>=0.10'}
-=======
+    hasBin: true
+
   pino-abstract-transport@2.0.0:
     resolution: {integrity: sha512-F63x5tizV6WCh4R6RHyi2Ml+M70DNRXt/+HANowMflpgGFMAym/VKm6G7ZOQRjqN7XbGxK1Lg9t6ZrtzOaivMw==}
 
@@ -3175,7 +3163,6 @@
 
   pino@10.1.0:
     resolution: {integrity: sha512-0zZC2ygfdqvqK8zJIr1e+wT1T/L+LF6qvqvbzEQ6tiMAoTqEVK9a1K3YRu8HEUvGEvNqZyPJTtb2sNIoTkB83w==}
->>>>>>> beb64008
     hasBin: true
 
   pkce-challenge@5.0.1:
@@ -4628,12 +4615,6 @@
     transitivePeerDependencies:
       - encoding
       - supports-color
-
-  '@mishieck/ink-titled-box@0.3.0(ink@6.3.1(@types/react@19.1.12)(react@19.1.1))(react@19.1.1)(typescript@5.9.2)':
-    dependencies:
-      ink: 6.3.1(@types/react@19.1.12)(react@19.1.1)
-      react: 19.1.1
-      typescript: 5.9.2
 
   '@mixmark-io/domino@2.2.0': {}
 
@@ -6124,13 +6105,11 @@
 
   etag@1.8.1: {}
 
-<<<<<<< HEAD
+  event-target-shim@5.0.1: {}
+
   eventemitter3@5.0.1: {}
-=======
-  event-target-shim@5.0.1: {}
 
   events@3.3.0: {}
->>>>>>> beb64008
 
   eventsource-parser@3.0.6: {}
 
@@ -7449,9 +7428,8 @@
 
   picomatch@4.0.3: {}
 
-<<<<<<< HEAD
   pidtree@0.6.0: {}
-=======
+
   pino-abstract-transport@2.0.0:
     dependencies:
       split2: 4.2.0
@@ -7493,7 +7471,6 @@
       safe-stable-stringify: 2.5.0
       sonic-boom: 4.2.0
       thread-stream: 3.1.0
->>>>>>> beb64008
 
   pkce-challenge@5.0.1: {}
 
